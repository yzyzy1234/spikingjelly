from abc import abstractmethod
from typing import Callable, overload
import torch
import torch.nn as nn
from . import surrogate, base
from .. import configure
import math
import numpy as np
try:
    import cupy
    from . import neuron_kernel, cu_kernel_opt
except BaseException as e:
    print('neuron:', e)
    neuron_kernel = None


class BaseNode(base.MemoryModule):
    def __init__(self, v_threshold: float = 1., v_reset: float = 0., v_rest: float = 0.,
                 surrogate_function: Callable = surrogate.Sigmoid(), detach_reset: bool = False):
        """
        * :ref:`API in English <BaseNode.__init__-en>`

        .. _BaseNode.__init__-cn:

        :param v_threshold: 神经元的阈值电压
        :type v_threshold: float

        :param v_reset: 神经元的重置电压。如果不为 ``None``，当神经元释放脉冲后，电压会被重置为 ``v_reset``；
            如果设置为 ``None``，则电压会被减去 ``v_threshold``
        :type v_reset: float

        :param v_rest: 神经元的静息电位
        :type v_rest: float

        :param surrogate_function: 反向传播时用来计算脉冲函数梯度的替代函数
        :type surrogate_function: Callable

        :param detach_reset: 是否将reset过程的计算图分离
        :type detach_reset: bool

        可微分SNN神经元的基类神经元。

        * :ref:`中文API <BaseNode.__init__-cn>`

        .. _BaseNode.__init__-en:

        :param v_threshold: threshold voltage of neurons
        :type v_threshold: float

        :param v_rest: resting potential of neurons
        :type v_rest: float

        :param v_reset: reset voltage of neurons. If not ``None``, voltage of neurons that just fired spikes will be set to
            ``v_reset``. If ``None``, voltage of neurons that just fired spikes will subtract ``v_threshold``
        :type v_reset: float

        :param surrogate_function: surrogate function for replacing gradient of spiking functions during back-propagation
        :type surrogate_function: Callable

        :param detach_reset: whether detach the computation graph of reset
        :type detach_reset: bool

        This class is the base class of differentiable spiking neurons.
        """
        assert isinstance(v_reset, float) or v_reset is None
        assert isinstance(v_rest, float)
        assert isinstance(v_threshold, float)
        assert isinstance(detach_reset, bool)
        if v_reset is not None:
            assert v_threshold > v_reset
            assert v_rest >= v_reset
        super().__init__()

<<<<<<< HEAD
        if v_reset is None:
            self.register_memory('v', 0.)
        else:
            self.register_memory('v', v_reset)

        self.register_memory('v_threshold', v_threshold)
        self.register_memory('v_reset', v_reset)
=======
        self.register_memory('v', v_rest)
        self.register_memory('spike', 0.)

        self.v_threshold = v_threshold
        self.v_reset = v_reset
        self.v_rest = v_rest
>>>>>>> 1a738cb8

        self.detach_reset = detach_reset
        self.surrogate_function = surrogate_function

    @abstractmethod
    def neuronal_charge(self, x: torch.Tensor):
        """
         * :ref:`API in English <BaseNode.neuronal_charge-en>`

        .. _BaseNode.neuronal_charge-cn:

        定义神经元的充电差分方程。子类必须实现这个函数。

        * :ref:`中文API <BaseNode.neuronal_charge-cn>`

        .. _BaseNode.neuronal_charge-en:


        Define the charge difference equation. The sub-class must implement this function.
        """
        raise NotImplementedError

    def neuronal_fire(self):
        """
        * :ref:`API in English <BaseNode.neuronal_fire-en>`

        .. _BaseNode.neuronal_fire-cn:

        根据当前神经元的电压、阈值，计算输出脉冲。

        * :ref:`中文API <BaseNode.neuronal_fire-cn>`

        .. _BaseNode.neuronal_fire-en:


        Calculate out spikes of neurons by their current membrane potential and threshold voltage.
        """

        return self.surrogate_function(self.v - self.v_threshold)

    def neuronal_reset(self, spike):
        """
        * :ref:`API in English <BaseNode.neuronal_reset-en>`

        .. _BaseNode.neuronal_reset-cn:

        根据当前神经元释放的脉冲，对膜电位进行重置。

        * :ref:`中文API <BaseNode.neuronal_reset-cn>`

        .. _BaseNode.neuronal_reset-en:


        Reset the membrane potential according to neurons' output spikes.
        """
        if self.detach_reset:
            spike_d = spike.detach()
        else:
            spike_d = spike

        if self.v_reset is None:
            # soft reset
            self.v = self.v - spike_d * self.v_threshold

        else:
            # hard reset
            self.v = (1. - spike_d) * self.v + spike_d * self.v_reset

    def extra_repr(self):
        return f'v_threshold={self.v_threshold}, v_reset={self.v_reset}, v_rest={self.v_rest}, detach_reset={self.detach_reset}'

    def forward(self, x: torch.Tensor):
        """

        * :ref:`API in English <BaseNode.forward-en>`

        .. _BaseNode.forward-cn:

        :param x: 输入到神经元的电压增量
        :type x: torch.Tensor

        :return: 神经元的输出脉冲
        :rtype: torch.Tensor

        按照充电、放电、重置的顺序进行前向传播。

        * :ref:`中文API <BaseNode.forward-cn>`

        .. _BaseNode.forward-en:

        :param x: increment of voltage inputted to neurons
        :type x: torch.Tensor

        :return: out spikes of neurons
        :rtype: torch.Tensor

        Forward by the order of `neuronal_charge`, `neuronal_fire`, and `neuronal_reset`.

        """
        self.neuronal_charge(x)
        spike = self.neuronal_fire()
        self.neuronal_reset(spike)
        return spike

class AdaptBaseNode(BaseNode):
    def __init__(self, v_threshold: float = 1., v_reset: float = 0.,
                 v_rest: float = 0., w_rest: float = 0, tau_w: float = 2., a: float = 0., b: float = 0.,
                 surrogate_function: Callable = surrogate.Sigmoid(), detach_reset: bool = False):
        # b: jump amplitudes
        # a: subthreshold coupling
        assert isinstance(w_rest, float)
        assert isinstance(tau_w, float)
        assert isinstance(a, float)
        assert isinstance(b, float)

        super.__init__(v_threshold, v_reset, v_rest, surrogate_function, detach_reset)

        self.register_memory('w', w_rest)

        self.w_rest = w_rest
        self.tau_w = tau_w
        self.a = a
        self.b = b

<<<<<<< HEAD

    def neuronal_adaptation(self, spike):
        self.w = self.w + 1. / self.tau_w * (self.a * (self.v - self.v_rest) - self.w) + self.b * spike
=======
    def neuronal_adaptation(self):
        self.w = self.w + 1. / self.tau_w * (self.a * (self.v - self.v_rest) - self.w) + self.b * self.spike
>>>>>>> 1a738cb8

    def extra_repr(self):
        return super.extra_repr + f', w_rest={self.w_rest}, tau_w={self.tau_w}, a={self.a}, b={self.b}'

    def forward(self, x: torch.Tensor):
        self.neuronal_charge(x)
        spike = self.neuronal_fire()
        self.neuronal_adaptation(spike)
        self.neuronal_reset(spike)
        return spike


class IFNode(BaseNode):
    def __init__(self, v_threshold: float = 1., v_reset: float = 0., v_rest: float = 0.,
                 surrogate_function: Callable = surrogate.Sigmoid(), detach_reset: bool = False):
        """
        * :ref:`API in English <IFNode.__init__-en>`

        .. _IFNode.__init__-cn:

        :param v_threshold: 神经元的阈值电压
        :type v_threshold: float

        :param v_reset: 神经元的重置电压。如果不为 ``None``，当神经元释放脉冲后，电压会被重置为 ``v_reset``；
            如果设置为 ``None``，则电压会被减去 ``v_threshold``
        :type v_reset: float

        :param v_rest: 神经元的静息电位
        :type v_rest: float

        :param surrogate_function: 反向传播时用来计算脉冲函数梯度的替代函数
        :type surrogate_function: Callable

        :param detach_reset: 是否将reset过程的计算图分离
        :type detach_reset: bool

        Integrate-and-Fire 神经元模型，可以看作理想积分器，无输入时电压保持恒定，不会像LIF神经元那样衰减。其阈下神经动力学方程为：

        .. math::
            V[t] = V[t-1] + X[t]

        .. tip::

            在 `self.v_reset is None` 且 `self.training == False` 时（这是典型的ANN2SNN应用），若运行在GPU上，则自动使用CUPY进行加速。

        * :ref:`中文API <IFNode.__init__-cn>`

        .. _IFNode.__init__-en:

        :param v_threshold: threshold voltage of neurons
        :type v_threshold: float

        :param v_rest: resting potential of neurons
        :type v_rest: float        

        :param v_reset: reset voltage of neurons. If not ``None``, voltage of neurons that just fired spikes will be set to
            ``v_reset``. If ``None``, voltage of neurons that just fired spikes will subtract ``v_threshold``
        :type v_reset: float

        :param surrogate_function: surrogate function for replacing gradient of spiking functions during back-propagation
        :type surrogate_function: Callable

        :param detach_reset: whether detach the computation graph of reset
        :type detach_reset: bool

        The Integrate-and-Fire neuron, which can be seen as a ideal integrator. The voltage of the IF neuron will not decay
        as that of the LIF neuron. The subthreshold neural dynamics of it is as followed:

        .. math::
            V[t] = V[t-1] + X[t]

        .. admonition:: Tip
            :class: tip

            If `self.v_reset is None` and `self.training == False`，which is the typical application of ANN2SNN, this
            module will use CUPY to accelerate when running on GPU.

        """
        super().__init__(v_threshold, v_reset, v_rest, surrogate_function, detach_reset)

    def neuronal_charge(self, x: torch.Tensor):
        self.v = self.v + x

    def forward(self, x: torch.Tensor):
        if neuron_kernel is not None and self.v_reset is None and not self.training and x.dtype == torch.float32:
            device_id = x.get_device()
            if device_id < 0:
                return super().forward(x)

            # use cupy to accelerate ANN2SNN
            if isinstance(self.v, float):
                v = torch.zeros_like(x)
                if self.v != 0.:
                    torch.fill_(v, self.v)
                self.v = v

            if not hasattr(self, 'cp_kernel'):
                code = r'''
                    extern "C" __global__
                    void IFNode_soft_reset_inference_forward(
                    const float* x, const float & v_threshold,
                    float* spike, float *v,
                    const int & numel)
                    {
                        const int index = blockIdx.x * blockDim.x + threadIdx.x;
                        if (index < numel)
                        {
                            v[index] += x[index];
                            spike[index] = (float) (v[index] >= v_threshold);
                            // if (v[index] >= v_threshold)
                            // {
                            //     spike[index] = 1.0f;
                            // }
                            // else
                            // {
                            //     spike[index] = 0.0f;
                            // }
                            v[index] -= spike[index] * v_threshold;
                        }
                    }
                '''
                self.cp_kernel = cupy.RawKernel(code, 'IFNode_soft_reset_inference_forward', options=configure.cuda_compiler_options, backend=configure.cuda_compiler_backend)

            with cu_kernel_opt.DeviceEnvironment(device_id):
                numel = x.numel()
                threads = configure.cuda_threads
                blocks = cu_kernel_opt.cal_blocks(numel)
                cp_numel = cupy.asarray(numel)
                cp_v_threshold = cupy.asarray(self.v_threshold, dtype=np.float32)
                spike = torch.zeros_like(x)
                x, cp_v_threshold, spike, self.v, cp_numel = cu_kernel_opt.get_contiguous(x, cp_v_threshold, spike, self.v, cp_numel)
                kernel_args = [x, cp_v_threshold, spike, self.v, cp_numel]
                self.cp_kernel(
                    (blocks,), (threads,),
                    cu_kernel_opt.wrap_args_to_raw_kernel(
                        device_id,
                        *kernel_args
                    )
                )
                return spike
        else:
            return super().forward(x)



class MultiStepIFNode(IFNode):
    def __init__(self, v_threshold: float = 1., v_reset: float = 0.,
                 surrogate_function: Callable = surrogate.Sigmoid(), detach_reset: bool = False, backend='torch'):
        """
        * :ref:`API in English <MultiStepIFNode.__init__-en>`

        .. _MultiStepIFNode.__init__-cn:

        :param v_threshold: 神经元的阈值电压
        :type v_threshold: float

        :param v_reset: 神经元的重置电压。如果不为 ``None``，当神经元释放脉冲后，电压会被重置为 ``v_reset``；
            如果设置为 ``None``，则电压会被减去 ``v_threshold``
        :type v_reset: float

        :param surrogate_function: 反向传播时用来计算脉冲函数梯度的替代函数
        :type surrogate_function: Callable

        :param detach_reset: 是否将reset过程的计算图分离
        :type detach_reset: bool

        :param backend: 使用哪种计算后端，可以为 ``'torch'`` 或 ``'cupy'``。``'cupy'`` 速度更快，但仅支持GPU。
        :type backend: str

        多步版本的 :class:`spikingjelly.clock_driven.neuron.IFNode`。

        .. tip::

            对于多步神经元，输入 ``x_seq.shape = [T, *]``，不仅可以使用 ``.v`` 和 ``.spike`` 获取 ``t = T - 1`` 时刻的电压和脉冲，还能够
            使用 ``.v_seq`` 和 ``.spike_seq`` 获取完整的 ``T`` 个时刻的电压和脉冲。

        .. tip::

            阅读 :doc:`传播模式 <./clock_driven/10_propagation_pattern>` 以获取更多关于单步和多步传播的信息。

        * :ref:`中文API <MultiStepIFNode.__init__-cn>`

        .. _MultiStepIFNode.__init__-en:

        :param v_threshold: threshold voltage of neurons
        :type v_threshold: float

        :param v_reset: reset voltage of neurons. If not ``None``, voltage of neurons that just fired spikes will be set to
            ``v_reset``. If ``None``, voltage of neurons that just fired spikes will subtract ``v_threshold``
        :type v_reset: float

        :param surrogate_function: surrogate function for replacing gradient of spiking functions during back-propagation
        :type surrogate_function: Callable

        :param detach_reset: whether detach the computation graph of reset
        :type detach_reset: bool

        :param backend: use which backend, ``'torch'`` or ``'cupy'``. ``'cupy'`` is faster but only supports GPU
        :type backend: str

        The multi-step version of :class:`spikingjelly.clock_driven.neuron.IFNode`.

        .. admonition:: Tip
            :class: tip

            The input for multi-step neurons are ``x_seq.shape = [T, *]``. We can get membrane potential and spike at
            time-step ``t = T - 1`` by ``.v`` and ``.spike``. We can also get membrane potential and spike at all ``T``
            time-steps by ``.v_seq`` and ``.spike_seq``.

        .. admonition:: Tip
            :class: tip

            Read :doc:`Propagation Pattern <./clock_driven_en/10_propagation_pattern>` for more details about single-step
            and multi-step propagation.

        """
        super().__init__(v_threshold, v_reset, surrogate_function, detach_reset)

        self.register_memory('v_seq', None)

        assert backend == 'torch' or backend == 'cupy'
        assert not (backend == 'cupy' and neuron_kernel is None), 'cupy is not installed'

        self.backend = backend

    def forward(self, x_seq: torch.Tensor):
        assert x_seq.dim() > 1
        # x_seq.shape = [T, *]

        if self.backend == 'torch':
            spike_seq = []
            self.v_seq = []
            for t in range(x_seq.shape[0]):
                spike_seq.append(super().forward(x_seq[t]).unsqueeze(0))
                self.v_seq.append(self.v.unsqueeze(0))
            spike_seq = torch.cat(spike_seq, 0)
            self.v_seq = torch.cat(self.v_seq, 0)
            return spike_seq


        elif self.backend == 'cupy':
            if isinstance(self.v, float):
                v_init = self.v
                self.v = torch.zeros_like(x_seq[0].data)
                if v_init != 0.:
                    torch.fill_(self.v, v_init)

            spike_seq, self.v_seq = neuron_kernel.MultiStepIFNodePTT.apply(
                x_seq.flatten(1), self.v.flatten(0), self.v_threshold, self.v_reset, self.detach_reset, self.surrogate_function.cuda_code)

            spike_seq = spike_seq.reshape(x_seq.shape)
            self.v_seq = self.v_seq.reshape(x_seq.shape)

            self.v = self.v_seq[-1].clone()

            return spike_seq
        else:
            raise NotImplementedError

    def extra_repr(self):
        return super().extra_repr() + f', backend={self.backend}'

class LIFNode(BaseNode):
    def __init__(self, tau: float = 2., decay_input: bool = True, v_threshold: float = 1.,
                 v_reset: float = 0., v_rest: float = 0., surrogate_function: Callable = surrogate.Sigmoid(),
                 detach_reset: bool = False):
        """
        * :ref:`API in English <LIFNode.__init__-en>`

        .. _LIFNode.__init__-cn:

        :param tau: 膜电位时间常数
        :type tau: float

        :param decay_input: 输入是否会衰减
        :type decay_input: bool

        :param v_threshold: 神经元的阈值电压
        :type v_threshold: float

        :param v_reset: 神经元的重置电压。如果不为 ``None``，当神经元释放脉冲后，电压会被重置为 ``v_reset``；
            如果设置为 ``None``，则电压会被减去 ``v_threshold``
        :type v_reset: float

        :param v_rest: 神经元的静息电位
        :type v_rest: float

        :param surrogate_function: 反向传播时用来计算脉冲函数梯度的替代函数
        :type surrogate_function: Callable

        :param detach_reset: 是否将reset过程的计算图分离
        :type detach_reset: bool

        Leaky Integrate-and-Fire 神经元模型，可以看作是带漏电的积分器。其阈下神经动力学方程为：

        若 ``decay_input == True``:

            .. math::
                V[t] = V[t-1] + \\frac{1}{\\tau}(X[t] - (V[t-1] - V_{rest}))

        若 ``decay_input == False``:

            .. math::
                V[t] = V[t-1] - \\frac{1}{\\tau}(V[t-1] - V_{rest}) + X[t]

        * :ref:`中文API <LIFNode.__init__-cn>`

        .. _LIFNode.__init__-en:

        :param tau: membrane time constant
        :type tau: float

        :param decay_input: whether the input will decay
        :type decay_input: bool

        :param v_threshold: threshold voltage of neurons
        :type v_threshold: float

        :param v_reset: reset voltage of neurons. If not ``None``, voltage of neurons that just fired spikes will be set to
            ``v_reset``. If ``None``, voltage of neurons that just fired spikes will subtract ``v_threshold``
        :type v_reset: float

        :param v_rest: resting potential of neurons
        :type v_rest: float 

        :param surrogate_function: surrogate function for replacing gradient of spiking functions during back-propagation
        :type surrogate_function: Callable

        :param detach_reset: whether detach the computation graph of reset
        :type detach_reset: bool

        The Leaky Integrate-and-Fire neuron, which can be seen as a leaky integrator.
        The subthreshold neural dynamics of it is as followed:

        IF ``decay_input == True``:

            .. math::
                V[t] = V[t-1] + \\frac{1}{\\tau}(X[t] - (V[t-1] - V_{rest}))

        IF ``decay_input == False``:

            .. math::
                V[t] = V[t-1] - \\frac{1}{\\tau}(V[t-1] - V_{rest}) + X[t]

        """
        assert isinstance(tau, float) and tau > 1.

        super().__init__(v_threshold, v_reset, v_rest, surrogate_function, detach_reset)
        self.tau = tau
        self.decay_input = decay_input

    def extra_repr(self):
        return super().extra_repr() + f', tau={self.tau}'

    def neuronal_charge(self, x: torch.Tensor):
        if self.decay_input:
            if self.v_rest == 0.:
                self.v = self.v + (x - self.v) / self.tau
            else:
                self.v = self.v + (x - (self.v - self.v_rest)) / self.tau

        else:
            if self.v_rest == 0.:
                self.v = self.v * (1. - 1. / self.tau) + x
            else:
                self.v = self.v - (self.v - self.v_rest) / self.tau + x

class MultiStepLIFNode(LIFNode):
    def __init__(self, tau: float = 2., decay_input: bool = True, v_threshold: float = 1.,
                 v_reset: float = 0., surrogate_function: Callable = surrogate.Sigmoid(),
                 detach_reset: bool = False, backend='torch'):
        """
        * :ref:`API in English <MultiStepLIFNode.__init__-en>`

        .. _MultiStepLIFNode.__init__-cn:

        :param tau: 膜电位时间常数
        :type tau: float

        :param decay_input: 输入是否会衰减
        :type decay_input: bool

        :param v_threshold: 神经元的阈值电压
        :type v_threshold: float

        :param v_reset: 神经元的重置电压。如果不为 ``None``，当神经元释放脉冲后，电压会被重置为 ``v_reset``；
            如果设置为 ``None``，则电压会被减去 ``v_threshold``
        :type v_reset: float

        :param surrogate_function: 反向传播时用来计算脉冲函数梯度的替代函数
        :type surrogate_function: Callable

        :param detach_reset: 是否将reset过程的计算图分离
        :type detach_reset: bool

        :param backend: 使用哪种计算后端，可以为 ``'torch'`` 或 ``'cupy'``。``'cupy'`` 速度更快，但仅支持GPU。
        :type backend: str

        多步版本的 :class:`spikingjelly.clock_driven.neuron.LIFNode`。

        .. tip::

            对于多步神经元，输入 ``x_seq.shape = [T, *]``，不仅可以使用 ``.v`` 和 ``.spike`` 获取 ``t = T - 1`` 时刻的电压和脉冲，还能够
            使用 ``.v_seq`` 和 ``.spike_seq`` 获取完整的 ``T`` 个时刻的电压和脉冲。

        .. tip::

            阅读 :doc:`传播模式 <./clock_driven/10_propagation_pattern>` 以获取更多关于单步和多步传播的信息。

        * :ref:`中文API <MultiStepLIFNode.__init__-cn>`

        .. _MultiStepLIFNode.__init__-en:

        :param tau: membrane time constant
        :type tau: float

        :param decay_input: whether the input will decay
        :type decay_input: bool

        :param v_threshold: threshold voltage of neurons
        :type v_threshold: float

        :param v_reset: reset voltage of neurons. If not ``None``, voltage of neurons that just fired spikes will be set to
            ``v_reset``. If ``None``, voltage of neurons that just fired spikes will subtract ``v_threshold``
        :type v_reset: float

        :param surrogate_function: surrogate function for replacing gradient of spiking functions during back-propagation
        :type surrogate_function: Callable

        :param detach_reset: whether detach the computation graph of reset
        :type detach_reset: bool

        :param backend: use which backend, ``'torch'`` or ``'cupy'``. ``'cupy'`` is faster but only supports GPU
        :type backend: str

        The multi-step version of :class:`spikingjelly.clock_driven.neuron.LIFNode`.

        .. admonition:: Tip
            :class: tip

            The input for multi-step neurons are ``x_seq.shape = [T, *]``. We can get membrane potential and spike at
            time-step ``t = T - 1`` by ``.v`` and ``.spike``. We can also get membrane potential and spike at all ``T``
            time-steps by ``.v_seq`` and ``.spike_seq``.

        .. admonition:: Tip
            :class: tip

            Read :doc:`Propagation Pattern <./clock_driven_en/10_propagation_pattern>` for more details about single-step
            and multi-step propagation.

        """
        super().__init__(tau, decay_input, v_threshold, v_reset, surrogate_function, detach_reset)
        self.register_memory('v_seq', None)
        self.register_memory('spike_seq', None)

        assert backend == 'torch' or backend == 'cupy'
        assert not (backend == 'cupy' and neuron_kernel is None), 'cupy is not installed'
        self.backend = backend

    def forward(self, x_seq: torch.Tensor):
        assert x_seq.dim() > 1
        # x_seq.shape = [T, *]

        if self.backend == 'torch':
            spike_seq = []
            self.v_seq = []
            for t in range(x_seq.shape[0]):
                spike_seq.append(super().forward(x_seq[t]).unsqueeze(0))
                self.v_seq.append(self.v.unsqueeze(0))
            spike_seq = torch.cat(spike_seq, 0)
            self.v_seq = torch.cat(self.v_seq, 0)
            return spike_seq

        elif self.backend == 'cupy':
            if isinstance(self.v, float):
                v_init = self.v
                self.v = torch.zeros_like(x_seq[0].data)
                if v_init != 0.:
                    torch.fill_(self.v, v_init)


            spike_seq, self.v_seq = neuron_kernel.MultiStepLIFNodePTT.apply(
                x_seq.flatten(1), self.v.flatten(0), self.decay_input, self.tau, self.v_threshold, self.v_reset, self.detach_reset, self.surrogate_function.cuda_code)

            spike_seq = spike_seq.reshape(x_seq.shape)
            self.v_seq = self.v_seq.reshape(x_seq.shape)

            self.v = self.v_seq[-1].clone()

            return spike_seq
        else:
            raise NotImplementedError

    def extra_repr(self):
        return super().extra_repr() + f', backend={self.backend}'

class ParametricLIFNode(BaseNode):
    def __init__(self, init_tau: float = 2.0, decay_input: bool = True, v_threshold: float = 1.,
                 v_reset: float = 0., v_rest: float = 0., surrogate_function: Callable = surrogate.Sigmoid(),
                 detach_reset: bool = False):
        """
        * :ref:`API in English <ParametricLIFNode.__init__-en>`

        .. _ParametricLIFNode.__init__-cn:

        :param init_tau: 膜电位时间常数的初始值
        :type init_tau: float

        :param decay_input: 输入是否会衰减
        :type decay_input: bool

        :param v_threshold: 神经元的阈值电压
        :type v_threshold: float

        :param v_reset: 神经元的重置电压。如果不为 ``None``，当神经元释放脉冲后，电压会被重置为 ``v_reset``；
            如果设置为 ``None``，则电压会被减去 ``v_threshold``
        :type v_reset: float

        :param surrogate_function: 反向传播时用来计算脉冲函数梯度的替代函数
        :type surrogate_function: Callable

        :param detach_reset: 是否将reset过程的计算图分离
        :type detach_reset: bool

        `Incorporating Learnable Membrane Time Constant to Enhance Learning of Spiking Neural Networks <https://arxiv.org/abs/2007.05785>`_
        提出的 Parametric Leaky Integrate-and-Fire (PLIF)神经元模型，可以看作是带漏电的积分器。其阈下神经动力学方程为：

        若 ``decay_input == True``:

            .. math::
                V[t] = V[t-1] + \\frac{1}{\\tau}(X[t] - (V[t-1] - V_{rest}))

        若 ``decay_input == False``:

            .. math::
                V[t] = V[t-1] - \\frac{1}{\\tau}(V[t-1] - V_{rest}) + X[t]

        其中 :math:`\\frac{1}{\\tau} = {\\rm Sigmoid}(w)`，:math:`w` 是可学习的参数。

        * :ref:`中文API <ParametricLIFNode.__init__-cn>`

        .. _ParametricLIFNode.__init__-en:

        :param init_tau: the initial value of membrane time constant
        :type init_tau: float

        :param decay_input: whether the input will decay
        :type decay_input: bool

        :param v_threshold: threshold voltage of neurons
        :type v_threshold: float

        :param v_reset: reset voltage of neurons. If not ``None``, voltage of neurons that just fired spikes will be set to
            ``v_reset``. If ``None``, voltage of neurons that just fired spikes will subtract ``v_threshold``
        :type v_reset: float

        :param surrogate_function: surrogate function for replacing gradient of spiking functions during back-propagation
        :type surrogate_function: Callable

        :param detach_reset: whether detach the computation graph of reset
        :type detach_reset: bool

        The Parametric Leaky Integrate-and-Fire (PLIF) neuron, which is proposed by `Incorporating Learnable Membrane Time Constant to Enhance Learning of Spiking Neural Networks <https://arxiv.org/abs/2007.05785>`_ and can be seen as a leaky integrator.
        The subthreshold neural dynamics of it is as followed:

        IF ``decay_input == True``:

            .. math::
                V[t] = V[t-1] + \\frac{1}{\\tau}(X[t] - (V[t-1] - V_{rest}))

        IF ``decay_input == False``:

            .. math::
                V[t] = V[t-1] - \\frac{1}{\\tau}(V[t-1] - V_{rest}) + X[t]

        where :math:`\\frac{1}{\\tau} = {\\rm Sigmoid}(w)`, :math:`w` is a learnable parameter.
        """

        assert isinstance(init_tau, float) and init_tau > 1.
        super().__init__(v_threshold, v_reset, v_rest, surrogate_function, detach_reset)
        self.decay_input = decay_input
        init_w = - math.log(init_tau - 1.)
        self.w = nn.Parameter(torch.as_tensor(init_w))

    def extra_repr(self):
        with torch.no_grad():
            tau = 1. / self.w.sigmoid()
        return super().extra_repr() + f', tau={tau}'

    def neuronal_charge(self, x: torch.Tensor):
        if self.decay_input:
            if self.v_rest == 0.:
                self.v = self.v + (x - self.v) * self.w.sigmoid()
            else:
                self.v = self.v + (x - (self.v - self.v_rest)) * self.w.sigmoid()
        else:
            if self.v_rest == 0.:
                self.v = self.v * (1. - self.w.sigmoid()) + x
            else:
                self.v = self.v - (self.v - self.v_rest) * self.w.sigmoid() + x

class MultiStepParametricLIFNode(ParametricLIFNode):
    def __init__(self, init_tau: float = 2., decay_input: bool = True, v_threshold: float = 1.,
                 v_reset: float = 0., surrogate_function: Callable = surrogate.Sigmoid(),
                 detach_reset: bool = False, backend='torch'):
        """
        * :ref:`API in English <MultiStepParametricLIFNode.__init__-en>`

        .. _MultiStepParametricLIFNode.__init__-cn:

        :param init_tau: 膜电位时间常数的初始值
        :type init_tau: float

        :param decay_input: 输入是否会衰减
        :type decay_input: bool

        :param v_threshold: 神经元的阈值电压
        :type v_threshold: float

        :param v_reset: 神经元的重置电压。如果不为 ``None``，当神经元释放脉冲后，电压会被重置为 ``v_reset``；
            如果设置为 ``None``，则电压会被减去 ``v_threshold``
        :type v_reset: float

        :param surrogate_function: 反向传播时用来计算脉冲函数梯度的替代函数
        :type surrogate_function: Callable

        :param detach_reset: 是否将reset过程的计算图分离
        :type detach_reset: bool

        多步版本的 `Incorporating Learnable Membrane Time Constant to Enhance Learning of Spiking Neural Networks <https://arxiv.org/abs/2007.05785>`_
        提出的 Parametric Leaky Integrate-and-Fire (PLIF)神经元模型，可以看作是带漏电的积分器。其阈下神经动力学方程为：

        .. math::
            V[t] = V[t-1] + \\frac{1}{\\tau}(X[t] - (V[t-1] - V_{reset})

        其中 :math:`\\frac{1}{\\tau} = {\\rm Sigmoid}(w)`，:math:`w` 是可学习的参数。

        .. tip::

            对于多步神经元，输入 ``x_seq.shape = [T, *]``，不仅可以使用 ``.v`` 和 ``.spike`` 获取 ``t = T - 1`` 时刻的电压和脉冲，还能够
            使用 ``.v_seq`` 和 ``.spike_seq`` 获取完整的 ``T`` 个时刻的电压和脉冲。

        .. tip::

            阅读 :doc:`传播模式 <./clock_driven/10_propagation_pattern>` 以获取更多关于单步和多步传播的信息。

        * :ref:`中文API <MultiStepParametricLIFNode.__init__-cn>`

        .. _MultiStepParametricLIFNode.__init__-en:

        :param init_tau: the initial value of membrane time constant
        :type init_tau: float

        :param decay_input: whether the input will decay
        :type decay_input: bool

        :param v_threshold: threshold voltage of neurons
        :type v_threshold: float

        :param v_reset: reset voltage of neurons. If not ``None``, voltage of neurons that just fired spikes will be set to
            ``v_reset``. If ``None``, voltage of neurons that just fired spikes will subtract ``v_threshold``
        :type v_reset: float

        :param surrogate_function: surrogate function for replacing gradient of spiking functions during back-propagation
        :type surrogate_function: Callable

        :param detach_reset: whether detach the computation graph of reset
        :type detach_reset: bool

        :param backend: use which backend, ``'torch'`` or ``'cupy'``. ``'cupy'`` is faster but only supports GPU
        :type backend: str

        The multi-step Parametric Leaky Integrate-and-Fire (PLIF) neuron, which is proposed by `Incorporating Learnable Membrane Time Constant to Enhance Learning of Spiking Neural Networks <https://arxiv.org/abs/2007.05785>`_ and can be seen as a leaky integrator.
        The subthreshold neural dynamics of it is as followed:

        .. math::
            V[t] = V[t-1] + \\frac{1}{\\tau}(X[t] - (V[t-1] - V_{reset})

        where :math:`\\frac{1}{\\tau} = {\\rm Sigmoid}(w)`, :math:`w` is a learnable parameter.

        .. admonition:: Tip
            :class: tip

            The input for multi-step neurons are ``x_seq.shape = [T, *]``. We can get membrane potential and spike at
            time-step ``t = T - 1`` by ``.v`` and ``.spike``. We can also get membrane potential and spike at all ``T``
            time-steps by ``.v_seq`` and ``.spike_seq``.

        .. admonition:: Tip
            :class: tip

            Read :doc:`Propagation Pattern <./clock_driven_en/10_propagation_pattern>` for more details about single-step
            and multi-step propagation.
        """
        super().__init__(init_tau, decay_input, v_threshold, v_reset, surrogate_function, detach_reset)
        self.register_memory('v_seq', None)
        self.register_memory('spike_seq', None)

        assert backend == 'torch' or backend == 'cupy'
        assert not (backend == 'cupy' and neuron_kernel is None), 'cupy is not installed'
        self.backend = backend

    def forward(self, x_seq: torch.Tensor):
        assert x_seq.dim() > 1
        # x_seq.shape = [T, *]

        if self.backend == 'torch':
            spike_seq = []
            self.v_seq = []
            for t in range(x_seq.shape[0]):
                spike_seq.append(super().forward(x_seq[t]).unsqueeze(0))
                self.v_seq.append(self.v.unsqueeze(0))
            spike_seq = torch.cat(spike_seq, 0)
            self.v_seq = torch.cat(self.v_seq, 0)
            return spike_seq

        elif self.backend == 'cupy':
            if isinstance(self.v, float):
                v_init = self.v
                self.v = torch.zeros_like(x_seq[0].data)
                if v_init != 0.:
                    torch.fill_(self.v, v_init)


            spike_seq, self.v_seq = neuron_kernel.MultiStepParametricLIFNodePTT.apply(
                x_seq.flatten(1), self.v.flatten(0), self.w.sigmoid(), self.decay_input, self.v_threshold, self.v_reset, self.detach_reset, self.surrogate_function.cuda_code)

            spike_seq = spike_seq.reshape(x_seq.shape)
            self.v_seq = self.v_seq.reshape(x_seq.shape)

            self.v = self.v_seq[-1].clone()

            return spike_seq
        else:
            raise NotImplementedError

    def extra_repr(self):
        return super().extra_repr() + f', backend={self.backend}'

class QIFNode(BaseNode):
    def __init__(self, tau: float = 2., v_c: float = 0.8, a0: float = 1., v_threshold: float = 1., v_reset: float = -0.1, v_rest: float = 0.,
                 surrogate_function: Callable = surrogate.Sigmoid(), detach_reset: bool = False):
        """
        * :ref:`API in English <QIFNode.__init__-en>`

        .. _QIFNode.__init__-cn:

        :param tau: 膜电位时间常数
        :type tau: float

        :param v_c: 关键电压
        :type v_c: float

        :param a0: 
        :type a0: float

        :param v_threshold: 神经元的阈值电压
        :type v_threshold: float

        :param v_reset: 神经元的重置电压。如果不为 ``None``，当神经元释放脉冲后，电压会被重置为 ``v_reset``；
            如果设置为 ``None``，则电压会被减去 ``v_threshold``
        :type v_reset: float

        :param v_rest: 静息电位
        :type v_rest: float

        :param surrogate_function: 反向传播时用来计算脉冲函数梯度的替代函数
        :type surrogate_function: Callable

        :param detach_reset: 是否将reset过程的计算图分离
        :type detach_reset: bool


        Quadratic Integrate-and-Fire 神经元模型，一种非线性积分发放神经元模型，也是指数积分发放神经元(Exponential Integrate-and-Fire)的近似版本。其阈下神经动力学方程为：

        .. math::
            V[t] = V[t-1] + \\frac{1}{\\tau}(X[t] + a_0 (V[t-1] - V_{rest})(V[t-1] - V_c))

        * :ref:`中文API <QIFNode.__init__-cn>`

        .. _QIFNode.__init__-en:

        :param tau: membrane time constant
        :type tau: float

        :param v_c: critical voltage
        :type v_c: float

        :param a0: 
        :type a0: float

        :param v_threshold: threshold voltage of neurons
        :type v_threshold: float

        :param v_reset: reset voltage of neurons. If not ``None``, voltage of neurons that just fired spikes will be set to
            ``v_reset``. If ``None``, voltage of neurons that just fired spikes will subtract ``v_threshold``
        :type v_reset: float

        :param v_rest: resting potential
        :type v_rest: float

        :param surrogate_function: surrogate function for replacing gradient of spiking functions during back-propagation
        :type surrogate_function: Callable

        :param detach_reset: whether detach the computation graph of reset
        :type detach_reset: bool

        The Quadratic Integrate-and-Fire neuron is a kind of nonlinear integrate-and-fire models and also an approximation of the Exponential Integrate-and-Fire model.
        The subthreshold neural dynamics of it is as followed:

        .. math::
            V[t] = V[t-1] + \\frac{1}{\\tau}(X[t] + a_0 (V[t-1] - V_{rest})(V[t-1] - V_c))
        """
                 
        assert isinstance(tau, float) and tau > 1.
        assert a0 > 0

        super().__init__(v_threshold, v_reset, v_rest, surrogate_function, detach_reset)
        self.tau = tau
        self.v_c = v_c
        self.a0 = a0

    def extra_repr(self):
        return super().extra_repr() + f', tau={self.tau}, v_c={self.v_c}, a0={self.a0}'

    def neuronal_charge(self, x: torch.Tensor):
        self.v = self.v + (x + self.a0 * (self.v - self.v_rest) * (self.v - self.v_c)) / self.tau


class EIFNode(BaseNode):
    def __init__(self, tau: float = 2., delta_T: float = 1., theta_rh: float = .8, v_threshold: float = 1., v_reset: float = -0.1, v_rest: float = 0.,
                 surrogate_function: Callable = surrogate.Sigmoid(), detach_reset: bool = False):
        """
        * :ref:`API in English <EIFNode.__init__-en>`

        .. _EIFNode.__init__-cn:

        :param tau: 膜电位时间常数
        :type tau: float

        :param delta_T: 陡峭度参数
        :type delta_T: float

        :param theta_rh: 基强度电压阈值
        :type theta_rh: float

        :param v_threshold: 神经元的阈值电压
        :type v_threshold: float

        :param v_reset: 神经元的重置电压。如果不为 ``None``，当神经元释放脉冲后，电压会被重置为 ``v_reset``；
            如果设置为 ``None``，则电压会被减去 ``v_threshold``
        :type v_reset: float

        :param v_rest: 静息电位
        :type v_rest: float

        :param surrogate_function: 反向传播时用来计算脉冲函数梯度的替代函数
        :type surrogate_function: Callable

        :param detach_reset: 是否将reset过程的计算图分离
        :type detach_reset: bool


        Exponential Integrate-and-Fire 神经元模型，一种非线性积分发放神经元模型，是由HH神经元模型(Hodgkin-Huxley model)简化后推导出的一维模型。在 :math:`\\Delta_T\\to 0` 时退化为LIF模型。其阈下神经动力学方程为：

        .. math::
            V[t] = V[t-1] + \\frac{1}{\\tau}\\left(X[t] - (V[t-1] - V_{rest}) + \\Delta_T\\exp\\left(\\frac{V[t-1] - \\theta_{rh}}{\\Delta_T}\\right)\\right)

        * :ref:`中文API <EIFNode.__init__-cn>`

        .. _EIFNode.__init__-en:

        :param tau: membrane time constant
        :type tau: float

        :param delta_T: sharpness parameter
        :type delta_T: float

        :param theta_rh: rheobase threshold
        :type theta_rh: float

        :param v_threshold: threshold voltage of neurons
        :type v_threshold: float

        :param v_reset: reset voltage of neurons. If not ``None``, voltage of neurons that just fired spikes will be set to
            ``v_reset``. If ``None``, voltage of neurons that just fired spikes will subtract ``v_threshold``
        :type v_reset: float

        :param v_rest: resting potential
        :type v_rest: float

        :param surrogate_function: surrogate function for replacing gradient of spiking functions during back-propagation
        :type surrogate_function: Callable

        :param detach_reset: whether detach the computation graph of reset
        :type detach_reset: bool

        The Exponential Integrate-and-Fire neuron is a kind of nonlinear integrate-and-fire models and also an one-dimensional model derived from the Hodgkin-Huxley model. It degenerates to the LIF model when :math:`\\Delta_T\\to 0`.
        The subthreshold neural dynamics of it is as followed:

        .. math::
            V[t] = V[t-1] + \\frac{1}{\\tau}\\left(X[t] - (V[t-1] - V_{rest}) + \\Delta_T\\exp\\left(\\frac{V[t-1] - \\theta_{rh}}{\\Delta_T}\\right)\\right)
        """
                 
        assert isinstance(tau, float) and tau > 1.
        assert delta_T > 0

        super().__init__(v_threshold, v_reset, v_rest, surrogate_function, detach_reset)
        self.tau = tau
        self.delta_T = delta_T
        self.theta_rh = theta_rh

    def extra_repr(self):
        return super().extra_repr() + f', tau={self.tau}, delta_T={self.delta_T}, theta_rh={self.theta_rh}'

    def neuronal_charge(self, x: torch.Tensor):
        with torch.no_grad():
            if not isinstance(self.v, torch.Tensor):
                self.v = torch.as_tensor(self.v, device=x.device)
        
        self.v = self.v + (x + self.v_rest - self.v + self.delta_T * torch.exp((self.v - self.theta_rh) / self.delta_T)) / self.tau

class MultiStepEIFNode(EIFNode):
    def __init__(self, tau: float = 2., delta_T: float = 1., theta_rh: float = .8, v_threshold: float = 1., v_rest: float = 0., v_reset: float = -0.1,
                 surrogate_function: Callable = surrogate.Sigmoid(), detach_reset: bool = False, backend='torch'):
        """
        * :ref:`API in English <MultiStepEIFNode.__init__-en>`

        .. _MultiStepEIFNode.__init__-cn:

        ::param tau: 膜电位时间常数
        :type tau: float

        :param delta_T: 陡峭度参数
        :type delta_T: float

        :param theta_rh: 基强度电压阈值
        :type theta_rh: float

        :param v_threshold: 神经元的阈值电压
        :type v_threshold: float

        :param v_rest: 静息电位
        :type v_rest: float

        :param v_reset: 神经元的重置电压。如果不为 ``None``，当神经元释放脉冲后，电压会被重置为 ``v_reset``；
            如果设置为 ``None``，则电压会被减去 ``v_threshold``
        :type v_reset: float

        :param surrogate_function: 反向传播时用来计算脉冲函数梯度的替代函数
        :type surrogate_function: Callable

        :param detach_reset: 是否将reset过程的计算图分离
        :type detach_reset: bool

        多步版本的 :class:`spikingjelly.clock_driven.neuron.EIFNode`。

        .. tip::

        对于多步神经元，输入 ``x_seq.shape = [T, *]``，不仅可以使用 ``.v`` 和 ``.spike`` 获取 ``t = T - 1`` 时刻的电压和脉冲，还能够
        使用 ``.v_seq`` 和 ``.spike_seq`` 获取完整的 ``T`` 个时刻的电压和脉冲。

        .. tip::

            阅读 :doc:`传播模式 <./clock_driven/10_propagation_pattern>` 以获取更多关于单步和多步传播的信息。

        * :ref:`中文API <MultiStepEIFNode.__init__-cn>`

        .. _MultiStepEIFNode.__init__-en:

        :param tau: membrane time constant
        :type tau: float

        :param delta_T: sharpness parameter
        :type delta_T: float

        :param theta_rh: rheobase threshold
        :type theta_rh: float

        :param v_threshold: threshold voltage of neurons
        :type v_threshold: float

        :param v_rest: resting potential
        :type v_rest: float

        :param v_reset: reset voltage of neurons. If not ``None``, voltage of neurons that just fired spikes will be set to
            ``v_reset``. If ``None``, voltage of neurons that just fired spikes will subtract ``v_threshold``
        :type v_reset: float

        :param surrogate_function: surrogate function for replacing gradient of spiking functions during back-propagation
        :type surrogate_function: Callable

        :param detach_reset: whether detach the computation graph of reset
        :type detach_reset: bool

        :param backend: use which backend, ``'torch'`` or ``'cupy'``. ``'cupy'`` is faster but only supports GPU
        :type backend: str

        .. admonition:: Tip
            :class: tip

            The input for multi-step neurons are ``x_seq.shape = [T, *]``. We can get membrane potential and spike at
            time-step ``t = T - 1`` by ``.v`` and ``.spike``. We can also get membrane potential and spike at all ``T``
            time-steps by ``.v_seq`` and ``.spike_seq``.

        .. admonition:: Tip
            :class: tip

            Read :doc:`Propagation Pattern <./clock_driven_en/10_propagation_pattern>` for more details about single-step
            and multi-step propagation.
        """
        super().__init__(tau, delta_T, theta_rh, v_threshold, v_rest, v_reset,
                 surrogate_function, detach_reset)
        self.register_memory('v_seq', None)
        self.register_memory('spike_seq', None)

        assert backend == 'torch' or backend == 'cupy'
        assert not (backend == 'cupy' and neuron_kernel is None), 'cupy is not installed'
        self.backend = backend

    def forward(self, x_seq: torch.Tensor):
        assert x_seq.dim() > 1
        # x_seq.shape = [T, *]

        if self.backend == 'torch':
            spike_seq = []
            self.v_seq = []
            for t in range(x_seq.shape[0]):
                spike_seq.append(super().forward(x_seq[t]).unsqueeze(0))
                self.v_seq.append(self.v.unsqueeze(0))
            spike_seq = torch.cat(spike_seq, 0)
            self.v_seq = torch.cat(self.v_seq, 0)
            return spike_seq

        elif self.backend == 'cupy':
            if isinstance(self.v, float):
                v_init = self.v
                self.v = torch.zeros_like(x_seq[0].data)
                if v_init != 0.:
                    torch.fill_(self.v, v_init)


            spike_seq, self.v_seq = neuron_kernel.MultiStepEIFNodePTT.apply(
                x_seq.flatten(1), self.v.flatten(0), self.tau, self.v_threshold, self.v_reset, self.v_rest, self.theta_rh, self.delta_T, self.detach_reset, self.surrogate_function.cuda_code)

            spike_seq = spike_seq.reshape(x_seq.shape)
            self.v_seq = self.v_seq.reshape(x_seq.shape)

            self.v = self.v_seq[-1].clone()

            return spike_seq
        else:
            raise NotImplementedError

    def extra_repr(self):
        return super().extra_repr() + f', backend={self.backend}'

class GeneralNode(BaseNode):
    def __init__(self, a: float or torch.Tensor, b: float or torch.Tensor, c: float or torch.Tensor = 0., v_threshold: float = 1., v_reset: float = 0.,
                 surrogate_function: Callable = surrogate.Sigmoid(), detach_reset: bool = False):
        super().__init__(v_threshold, v_reset, surrogate_function, detach_reset)
        self.a = self.register_buffer('a', torch.as_tensor(a))
        self.b = self.register_buffer('b', torch.as_tensor(b))
        self.c = self.register_buffer('c', torch.as_tensor(c))

    def neuronal_charge(self, x: torch.Tensor):
        self.v = self.a * self.v + self.b * x + self.c

class MultiStepGeneralNode(GeneralNode):
    def __init__(self, a: float, b: float, c: float, v_threshold: float = 1., v_reset: float = 0.,
                 surrogate_function: Callable = surrogate.Sigmoid(), detach_reset: bool = False, backend='torch'):

        super().__init__(v_threshold, v_reset, surrogate_function, detach_reset)

        self.register_memory('v_seq', None)
        self.register_memory('spike_seq', None)

        assert backend == 'torch' or backend == 'cupy'
        assert not (backend == 'cupy' and neuron_kernel is None), 'cupy is not installed'

        self.backend = backend

    def forward(self, x_seq: torch.Tensor):
        assert x_seq.dim() > 1
        # x_seq.shape = [T, *]

        if self.backend == 'torch':
            spike_seq = []
            self.v_seq = []
            for t in range(x_seq.shape[0]):
                spike_seq.append(super().forward(x_seq[t]).unsqueeze(0))
                self.v_seq.append(self.v.unsqueeze(0))
            spike_seq = torch.cat(spike_seq, 0)
            self.v_seq = torch.cat(self.v_seq, 0)
            return spike_seq

        elif self.backend == 'cupy':
            if isinstance(self.v, float):
                v_init = self.v
                self.v = torch.zeros_like(x_seq[0].data)
                if v_init != 0.:
                    torch.fill_(self.v, v_init)

            raise NotImplementedError

            spike_seq = spike_seq.reshape(x_seq.shape)
            self.v_seq = self.v_seq.reshape(x_seq.shape)

            self.v = self.v_seq[-1].clone()

            return spike_seq
        else:
            raise NotImplementedError

    def extra_repr(self):
        return super().extra_repr() + f', backend={self.backend}'

class AdaptLIFNode(AdaptBaseNode):
    def __init__(self, tau: float = 2., decay_input: bool = True, v_threshold: float = 1.,
                 v_reset: float = 0., v_rest: float = 0., w_rest: float = 0, tau_w: float = 2., a: float = 0., b: float = 0., 
                 surrogate_function: Callable = surrogate.Sigmoid(), detach_reset: bool = False):
        assert isinstance(tau, float) and tau > 1.

        super().__init__(v_threshold, v_reset, v_rest, w_rest, tau_w, a, b, surrogate_function, detach_reset)
        self.tau = tau
        self.decay_input = decay_input

    def extra_repr(self):
        return super().extra_repr() + f', tau={self.tau}'

    def neuronal_charge(self, x: torch.Tensor):
        if self.decay_input:
            if self.v_rest == 0.:
                self.v = self.v + (x - self.v - self.w) / self.tau
            else:
                self.v = self.v + (x - (self.v - self.v_rest) - self.w) / self.tau

        else:
            if self.v_rest == 0.:
                self.v = self.v - (self.v + self.w) / self.tau + x
            else:
                self.v = self.v - ((self.v - self.v_rest) + self.w) / self.tau + x

class IzhikevichNode(AdaptBaseNode):
    def __init__(self, tau: float = 2., v_c: float = 0.8, a0: float = 1., v_threshold: float = 1.,
                 v_reset: float = -0.1, v_rest: float = 0., w_rest: float = 0, tau_w: float = 2., a: float = 0., b: float = 0., 
                 surrogate_function: Callable = surrogate.Sigmoid(), detach_reset: bool = False):
        assert isinstance(tau, float) and tau > 1.
        assert a0 > 0

        super().__init__(v_threshold, v_reset, v_rest, w_rest, tau_w, a, b, surrogate_function, detach_reset)
        self.tau = tau
        self.v_c = v_c
        self.a0 = a0

    def extra_repr(self):
        return super().extra_repr() + f', tau={self.tau}, v_c={self.v_c}, a0={self.a0}'

    def neuronal_charge(self, x: torch.Tensor):
        self.v = self.v + (x + self.a0 * (self.v - self.v_rest) * (self.v - self.v_c) - self.w) / self.tau

class AdExNode(AdaptBaseNode):
    def __init__(self, tau: float = 2., delta_T: float = 1., theta_rh: float = .8, v_threshold: float = 1.,
                 v_reset: float = -0.1, v_rest: float = 0., w_rest: float = 0, tau_w: float = 2., a: float = 0., b: float = 0., 
                 surrogate_function: Callable = surrogate.Sigmoid(), detach_reset: bool = False):
        assert isinstance(tau, float) and tau > 1.
        assert delta_T > 0

        super().__init__(v_threshold, v_reset, v_rest, w_rest, tau_w, a, b, surrogate_function, detach_reset)
        self.tau = tau
        self.delta_T = delta_T
        self.theta_rh = theta_rh

    def extra_repr(self):
        return super().extra_repr() + f', tau={self.tau}, delta_T={self.delta_T}, theta_rh={self.theta_rh}'

    def neuronal_charge(self, x: torch.Tensor):
        with torch.no_grad():
            if not isinstance(self.v, torch.Tensor):
                self.v = torch.as_tensor(self.v, device=x.device)
        
        self.v = self.v + (x + self.v_rest - self.v + self.delta_T * torch.exp((self.v - self.theta_rh) / self.delta_T) - self.w) / self.tau<|MERGE_RESOLUTION|>--- conflicted
+++ resolved
@@ -71,7 +71,6 @@
             assert v_rest >= v_reset
         super().__init__()
 
-<<<<<<< HEAD
         if v_reset is None:
             self.register_memory('v', 0.)
         else:
@@ -79,14 +78,6 @@
 
         self.register_memory('v_threshold', v_threshold)
         self.register_memory('v_reset', v_reset)
-=======
-        self.register_memory('v', v_rest)
-        self.register_memory('spike', 0.)
-
-        self.v_threshold = v_threshold
-        self.v_reset = v_reset
-        self.v_rest = v_rest
->>>>>>> 1a738cb8
 
         self.detach_reset = detach_reset
         self.surrogate_function = surrogate_function
@@ -211,14 +202,9 @@
         self.a = a
         self.b = b
 
-<<<<<<< HEAD
 
     def neuronal_adaptation(self, spike):
         self.w = self.w + 1. / self.tau_w * (self.a * (self.v - self.v_rest) - self.w) + self.b * spike
-=======
-    def neuronal_adaptation(self):
-        self.w = self.w + 1. / self.tau_w * (self.a * (self.v - self.v_rest) - self.w) + self.b * self.spike
->>>>>>> 1a738cb8
 
     def extra_repr(self):
         return super.extra_repr + f', w_rest={self.w_rest}, tau_w={self.tau_w}, a={self.a}, b={self.b}'
