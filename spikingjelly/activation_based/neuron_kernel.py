import logging

try:
    import cupy
except BaseException as e:
    logging.info(f'spikingjelly.activation_based.neuron_kernel: {e}')
    pass

import torch
import torch.nn.functional as F
from . import cuda_utils, surrogate, tensor_cache
from .. import configure
import numpy as np
        


class MultiStepIFNodePTT(torch.autograd.Function):
    @staticmethod
    def create_fptt_kernel(hard_reset: bool, dtype: str):
        kernel_name = f'IFNode_fptt_{"hard" if hard_reset else "soft"}Reset_{dtype}'

        if dtype == 'fp32':
            code = rf'''
            extern "C" __global__
            void {kernel_name}(const float* x_seq, float* v_v_seq, float* h_seq, float* spike_seq, 
            const float & v_threshold, {'const float & v_reset,' if hard_reset else ''}
            const int & neuron_num, const int & numel) 
            '''

            code += r'''
            {
            const int index = blockIdx.x * blockDim.x + threadIdx.x;
            if (index < neuron_num)
            {
                const int dt = neuron_num;
                for(int mem_offset = 0; mem_offset < numel; mem_offset += neuron_num)
                {
                    const int t = index + mem_offset;
                    h_seq[t] = v_v_seq[t] + x_seq[t];
                    if (h_seq[t] >= v_threshold)
            '''

            if hard_reset:
                code += r'''
                    {
                        spike_seq[t] = 1.0f;
                        v_v_seq[t + dt] = v_reset;
                    }
                '''
            else:
                code += r'''
                    {
                        spike_seq[t] = 1.0f;
                        v_v_seq[t + dt] = h_seq[t] - v_threshold;
                    }
                '''

            code += r'''
                    else
                    {
                        spike_seq[t] = 0.0f;
                        v_v_seq[t + dt] = h_seq[t];
                    }
                }
            }
            }
            '''

        elif dtype == 'fp16':
            code = rf'''
            #include <cuda_fp16.h>
            extern "C" __global__
            void {kernel_name}(const half2* x_seq, half2* v_v_seq, half2* h_seq, half2* spike_seq, 
            const half & v_threshold, {'const half & v_reset,' if hard_reset else ''}
            const int & neuron_num, const int & numel) 
            '''

            code += r'''
            {
            const int index = blockIdx.x * blockDim.x + threadIdx.x;
            const int stride = neuron_num >> 1;
            if (index < stride)
            {
                const int numel_2 = numel >> 1;
                const half2 v_threshold_half2 = __half2half2(v_threshold);
            '''

            if hard_reset:
                code += r'''
                    const half2 v_reset_half2 = __half2half2(v_reset);
                '''

            code += r'''
                for(int mem_offset = 0; mem_offset < numel_2; mem_offset += stride)
                {
                    const int t = index + mem_offset;
                    h_seq[t] = __hadd2(v_v_seq[t], x_seq[t]);

                    spike_seq[t] = __hgeu2(h_seq[t], v_threshold_half2);
            '''

            if hard_reset:
                code += r'''
                    v_v_seq[t + stride] = __hadd2(__hmul2(spike_seq[t], v_reset_half2), __hmul2(__hsub2(__float2half2_rn(1.0f), spike_seq[t]), h_seq[t]));
                '''
            else:
                code += r'''
                    v_v_seq[t + stride] = __hadd2(__hmul2(spike_seq[t], __hsub2(h_seq[t], v_threshold_half2)), __hmul2(__hsub2(__float2half2_rn(1.0f), spike_seq[t]), h_seq[t]));
                '''

            code += r'''
                }
            }
            }
            '''
        else:
            raise TypeError

        return cupy.RawKernel(code, kernel_name, options=configure.cuda_compiler_options, backend=configure.cuda_compiler_backend)

    @staticmethod
    def create_bptt_kernel(sg_cuda_code_fun, hard_reset: bool, detach_reset: bool, dtype: str):

        kernel_name = f'IFNode_bptt_{"hard" if hard_reset else "soft"}Reset_{"detachReset" if detach_reset else ""}_{dtype}'

        code_grad_s_to_h = sg_cuda_code_fun(x='over_th', y='grad_s_to_h', dtype=dtype)

        if dtype == 'fp32':
            code = fr'''
            extern "C" __global__
            void {kernel_name}(
            const float* grad_spike_seq, const float* grad_v_seq, const float* h_seq, const float* spike_seq,
            float* grad_x_seq, float* grad_v_init,
            const float & v_threshold, {'const float & v_reset,' if hard_reset else ''}
            const int & neuron_num, const int & numel)
            '''

            code += r'''
            {
                const int index = blockIdx.x * blockDim.x + threadIdx.x;
                if (index < neuron_num)
                {   
                    float grad_h = 0.0f;  // grad_h will be used recursively
                    for(int mem_offset = numel - neuron_num; mem_offset >= 0; mem_offset -= neuron_num)
                    {
                        const int t = index + mem_offset;
                        const float over_th = h_seq[t] - v_threshold;
            '''
            code += code_grad_s_to_h
            if detach_reset:
                if hard_reset:
                    code_grad_v_to_h = r'''
                    const float grad_v_to_h = 1.0f - spike_seq[t];
                    '''
                else:
                    code_grad_v_to_h = r'''
                    const float grad_v_to_h = 1.0f;
                    '''
            else:
                if hard_reset:
                    code_grad_v_to_h = r'''
                    const float grad_v_to_h = 1.0f - spike_seq[t] + (v_reset - h_seq[t]) * grad_s_to_h;
                    // const float grad_v_to_h = fmaf(grad_s_to_h, v_reset - h_seq[t], 1.0f - spike_seq[t]);
                    '''
                else:
                    code_grad_v_to_h = r'''
                    const float grad_v_to_h = 1.0f - v_threshold * grad_s_to_h;
                    // const float grad_v_to_h = fmaf(-grad_s_to_h, v_threshold, 1.0f);
                    '''

            code += code_grad_v_to_h
            code += r'''
                grad_h = grad_spike_seq[t] * grad_s_to_h + (grad_v_seq[t] + grad_h) * grad_v_to_h;
                // grad_h = fmaf(grad_spike_seq[t], grad_s_to_h, (grad_v_seq[t] + grad_h) * grad_v_to_h);
                grad_x_seq[t] = grad_h;
                }
            grad_v_init[index] = grad_h;
            }
            }
            '''

        elif dtype == 'fp16':
            code = fr'''
            #include <cuda_fp16.h>
            extern "C" __global__
            void {kernel_name}(
            const half2* grad_spike_seq, const half2* grad_v_seq, const half2* h_seq, const half2* spike_seq,
            half2* grad_x_seq, half2* grad_v_init,
            const half & v_threshold, {'const half & v_reset,' if hard_reset else ''}
            const int & neuron_num, const int & numel)
            '''
            code += r'''
            {
            const int index = blockIdx.x * blockDim.x + threadIdx.x;
            const int stride = neuron_num >> 1;
            if (index < stride)
            {   
                const half2 v_threshold_half2 = __half2half2(v_threshold);
            '''

            if hard_reset:
                code += r'''
                    const half2 v_reset_half2 = __half2half2(v_reset);
                '''

            code += r'''
                half2 grad_h = __float2half2_rn(0.0f);  // grad_h will be used recursively
                for(int mem_offset = (numel >> 1) - stride; mem_offset >= 0; mem_offset -= stride)
                {
                    const int t = index + mem_offset;
                    const half2 over_th = __hsub2(h_seq[t], v_threshold_half2);
            '''
            code += code_grad_s_to_h

            if detach_reset:
                if hard_reset:
                    code_grad_v_to_h = r'''
                    const half2 grad_v_to_h = __hsub2(__float2half2_rn(1.0f), spike_seq[t]);
                    '''
                else:
                    code_grad_v_to_h = r'''
                    const half2 grad_v_to_h = __float2half2_rn(1.0f);
                    '''
            else:
                if hard_reset:
                    code_grad_v_to_h = r'''
                    const half2 grad_v_to_h = __hfma2(__hsub2(v_reset_half2, h_seq[t]), grad_s_to_h, __hsub2(__float2half2_rn(1.0f), spike_seq[t]));
                    '''
                else:
                    code_grad_v_to_h = r'''
                    const half2 grad_v_to_h = __hsub2(__float2half2_rn(1.0f), __hmul2(v_threshold_half2, grad_s_to_h));
                    '''

            code += code_grad_v_to_h
            code += r'''
                    grad_h = __hfma2(__hadd2(grad_v_seq[t], grad_h), grad_v_to_h, __hmul2(grad_spike_seq[t], grad_s_to_h));
                    grad_x_seq[t] = grad_h;
                    }
            grad_v_init[index] = grad_h;
            }
            }
            '''
        else:
            raise TypeError
        return cupy.RawKernel(code, kernel_name, options=configure.cuda_compiler_options, backend=configure.cuda_compiler_backend)

    @staticmethod
    def forward(ctx, x_seq: torch.Tensor, v_init: torch.Tensor, v_threshold: float, v_reset: float,
                detach_reset: bool, sg_cuda_code_fun):
        requires_grad = x_seq.requires_grad or v_init.requires_grad
        device = x_seq.get_device()
        if x_seq.dtype == torch.float32:
            dtype = 'fp32'
            cp_dtype = np.float32
        elif x_seq.dtype == torch.float16:
            dtype = 'fp16'
            cp_dtype = np.half
        else:
            raise NotImplementedError

        use_pad = False
        if dtype == 'fp16' and v_init.numel() % 2 != 0:
            # only fp16 needs even numel because we use half2 to accelerate
            # when numel is odd, we will pad x_seq
            use_pad = True
            x_seq = F.pad(x_seq, (0, 1))  # [T, N] -> [T, N + 1]
            v_init = F.pad(v_init, (0, 1))  # [N] -> [N + 1]

        zero_shape = list(x_seq.shape)
        zero_shape[0] *= 3
        v_seq, h_seq, spike_seq = torch.split(torch.zeros(zero_shape, device=x_seq.device, dtype=x_seq.dtype), x_seq.shape[0])

        v_v_seq = torch.cat((v_init.unsqueeze(0), v_seq))

        with cuda_utils.DeviceEnvironment(device):
            numel = x_seq.numel()
            neuron_num = numel // x_seq.shape[0]

            threads = configure.cuda_threads
            if dtype == 'fp16':
                assert neuron_num % 2 == 0
                blocks = cuda_utils.cal_blocks(neuron_num >> 1)
                # we will take two neurons to calculate as one neuron in cuda half2
            else:
                blocks = cuda_utils.cal_blocks(neuron_num)
            cp_numel = cupy.asarray(numel)
            cp_neuron_num = cupy.asarray(neuron_num)
            cp_v_threshold = cupy.asarray(v_threshold, dtype=cp_dtype)
            if v_reset is None:
                cp_v_reset = None
                hard_reset = False
                x_seq, v_v_seq, h_seq, spike_seq, cp_v_threshold, cp_neuron_num, cp_numel = cuda_utils.get_contiguous(
                    x_seq, v_v_seq, h_seq, spike_seq, cp_v_threshold, cp_neuron_num, cp_numel)
                kernel_args = [x_seq, v_v_seq, h_seq, spike_seq, cp_v_threshold, cp_neuron_num, cp_numel]
            else:
                cp_v_reset = cupy.asarray(v_reset, dtype=cp_dtype)
                hard_reset = True
                x_seq, v_v_seq, h_seq, spike_seq, cp_v_threshold, cp_v_reset, cp_neuron_num, cp_numel = cuda_utils.get_contiguous(
                    x_seq, v_v_seq, h_seq, spike_seq, cp_v_threshold, cp_v_reset, cp_neuron_num, cp_numel)
                kernel_args = [x_seq, v_v_seq, h_seq, spike_seq, cp_v_threshold, cp_v_reset, cp_neuron_num,
                                cp_numel]

            kernel = MultiStepIFNodePTT.create_fptt_kernel(hard_reset, dtype)

            kernel(
                (blocks,), (threads,),
                cuda_utils.wrap_args_to_raw_kernel(
                    device,
                    *kernel_args
                )
            )

        if requires_grad:
            ctx.use_pad = use_pad
            if configure.save_spike_as_bool_in_neuron_kernel:
                ctx.s_shape = spike_seq.shape
                ctx.s_tk = tensor_cache.BOOL_TENSOR_CACHE.store_bool(spike_seq)
                ctx.save_for_backward(h_seq)
            else:
                ctx.save_for_backward(h_seq, spike_seq)
            ctx.blocks = blocks
            ctx.threads = threads
            ctx.cp_numel = cp_numel
            ctx.cp_neuron_num = cp_neuron_num
            ctx.cp_v_threshold = cp_v_threshold
            ctx.cp_v_reset = cp_v_reset
            ctx.detach_reset = detach_reset
            ctx.sg_cuda_code_fun = sg_cuda_code_fun

        if use_pad:
            return spike_seq[..., :-1], v_v_seq[1:, ..., :-1]
        else:
            return spike_seq, v_v_seq[1:, ]

    @staticmethod
    def backward(ctx, grad_spike_seq, grad_v_seq):
        if ctx.use_pad:
            # grad_spike_seq.shape = [T, N]
            # grad_v_seq.shape = [T, N]
            # h_seq.shape = [T, N + 1]
            # spike_seq.shape = [T, N + 1]
            grad_spike_seq = F.pad(grad_spike_seq, (0, 1))
            grad_v_seq = F.pad(grad_v_seq, (0, 1))

        device = grad_spike_seq.get_device()

        if configure.save_spike_as_bool_in_neuron_kernel:
            h_seq = ctx.saved_tensors[0]
            spike_seq = tensor_cache.BOOL_TENSOR_CACHE.get_float(ctx.s_tk, ctx.s_shape)
        else:
            h_seq, spike_seq = ctx.saved_tensors

        zero_shape = list(grad_spike_seq.shape)
        zero_shape[0] += 1
        zero_data = torch.zeros(zero_shape, device=grad_spike_seq.device, dtype=grad_spike_seq.dtype)
        grad_x_seq = zero_data[0: -1]
        grad_v_init = zero_data[-1]


        if ctx.cp_v_reset is None:
            hard_reset = False
        else:
            hard_reset = True

        if grad_spike_seq.dtype == torch.float32:
            dtype = 'fp32'
        elif grad_spike_seq.dtype == torch.float16:
            dtype = 'fp16'
        else:
            raise NotImplementedError

        kernel = MultiStepIFNodePTT.create_bptt_kernel(ctx.sg_cuda_code_fun, hard_reset, ctx.detach_reset, dtype)

        with cuda_utils.DeviceEnvironment(device):

            if hard_reset:
                grad_spike_seq, grad_v_seq, h_seq, spike_seq, grad_x_seq, grad_v_init, ctx.cp_v_threshold, ctx.cp_v_reset, ctx.cp_neuron_num, ctx.cp_numel = cuda_utils.get_contiguous(
                    grad_spike_seq, grad_v_seq, h_seq, spike_seq, grad_x_seq, grad_v_init, ctx.cp_v_threshold,
                    ctx.cp_v_reset, ctx.cp_neuron_num, ctx.cp_numel)
                kernel_args = [grad_spike_seq, grad_v_seq, h_seq, spike_seq, grad_x_seq, grad_v_init,
                                ctx.cp_v_threshold, ctx.cp_v_reset, ctx.cp_neuron_num, ctx.cp_numel]
            else:
                grad_spike_seq, grad_v_seq, h_seq, spike_seq, grad_x_seq, grad_v_init, ctx.cp_v_threshold, ctx.cp_neuron_num, ctx.cp_numel = cuda_utils.get_contiguous(
                    grad_spike_seq, grad_v_seq, h_seq, spike_seq, grad_x_seq, grad_v_init, ctx.cp_v_threshold,
                    ctx.cp_neuron_num, ctx.cp_numel)
                kernel_args = [grad_spike_seq, grad_v_seq, h_seq, spike_seq, grad_x_seq, grad_v_init,
                                ctx.cp_v_threshold, ctx.cp_neuron_num, ctx.cp_numel]

            kernel(
                (ctx.blocks,), (ctx.threads,),
                cuda_utils.wrap_args_to_raw_kernel(
                    device,
                    *kernel_args
                )
            )
        if ctx.use_pad:
            return grad_x_seq[..., :-1], grad_v_init[..., :-1], None, None, None, None
        else:
            return grad_x_seq, grad_v_init, None, None, None, None


class MultiStepLIFNodePTT(torch.autograd.Function):
    @staticmethod
    def create_fptt_kernel(decay_input: bool, hard_reset: bool, dtype: str, kernel_name_prefix: str = 'LIFNode'):
        kernel_name = f'{kernel_name_prefix}_fptt_decayInput{decay_input}_{"hard" if hard_reset else "soft"}Reset_{dtype}'

        if dtype == 'fp32':
            code = rf'''
            extern "C" __global__
            void {kernel_name}(const float* x_seq, float* v_v_seq, float* h_seq, float* spike_seq,
            const float & reciprocal_tau, 
            const float & v_threshold, {'const float & v_reset,' if hard_reset else ''}
            const int & neuron_num, const int & numel)
            '''
            code += r'''
            {
            const int index = blockIdx.x * blockDim.x + threadIdx.x;
            if (index < neuron_num)
            {
                const int dt = neuron_num;
                for(int mem_offset = 0; mem_offset < numel; mem_offset += neuron_num)
                {
                    const int t = index + mem_offset;
            '''

            if hard_reset:
                if decay_input:
                    code += r'''
                        h_seq[t] = v_v_seq[t] + reciprocal_tau * (x_seq[t] - v_v_seq[t] + v_reset);
                    '''
                else:
                    code += r'''
                        h_seq[t] = v_v_seq[t] - reciprocal_tau * (v_v_seq[t] - v_reset) + x_seq[t];
                    '''
                code += r'''
                    if (h_seq[t] >= v_threshold)
                    {
                        spike_seq[t] = 1.0f;
                        v_v_seq[t + dt] = v_reset;
                    }
                '''
            else:
                if decay_input:
                    code += r'''
                        h_seq[t] = v_v_seq[t] + reciprocal_tau * (x_seq[t] - v_v_seq[t]);
                    '''
                else:
                    code += r'''
                        h_seq[t] = v_v_seq[t] * (1.0f - reciprocal_tau) + x_seq[t];
                    '''
                code += r'''
                    if (h_seq[t] >= v_threshold)
                    {
                        spike_seq[t] = 1.0f;
                        v_v_seq[t + dt] = h_seq[t] - v_threshold;
                    }
                '''

            code += r'''
                    else
                    {
                        spike_seq[t] = 0.0f;
                        v_v_seq[t + dt] = h_seq[t];
                    }

                }
            }
            }
            '''

        elif dtype == 'fp16':
            code = rf'''
            #include <cuda_fp16.h>
            extern "C" __global__
            void {kernel_name}(const half2* x_seq, half2* v_v_seq, half2* h_seq, half2* spike_seq,
            const half & reciprocal_tau, 
            const half & v_threshold, {'const half & v_reset,' if hard_reset else ''}
            const int & neuron_num, const int & numel) 
            '''

            code += r'''
            {
            const int index = blockIdx.x * blockDim.x + threadIdx.x;
            const int stride = neuron_num >> 1;
            if (index < stride)
            {
                const int numel_2 = numel >> 1;
                const half2 reciprocal_tau_half2 = __half2half2(reciprocal_tau);
                const half2 v_threshold_half2 = __half2half2(v_threshold);
            '''

            if hard_reset:
                code += r'''
                    const half2 v_reset_half2 = __half2half2(v_reset);
                '''

            code += r'''
                for(int mem_offset = 0; mem_offset < numel_2; mem_offset += stride)
                {
                    const int t = index + mem_offset;
            '''
            if hard_reset:
                if decay_input:
                    code += r'''
                        h_seq[t] = __hfma2(__hadd2(__hsub2(x_seq[t], v_v_seq[t]), v_reset_half2), reciprocal_tau_half2, v_v_seq[t]);
                    '''
                else:
                    code += r'''
                        // h_seq[t] = v_v_seq[t] - reciprocal_tau * (v_v_seq[t] - v_reset) + x_seq[t];
                        // = reciprocal_tau * (v_reset - v_v_seq[t]) + v_v_seq[t] + x_seq[t];
                        h_seq[t] = __hadd2(__hfma2(__hsub2(v_reset_half2,  v_v_seq[t]), reciprocal_tau_half2, v_v_seq[t]), x_seq[t]);
                    '''
                code += r'''
                    spike_seq[t] = __hgeu2(h_seq[t], v_threshold_half2);
                    v_v_seq[t + stride] = __hadd2(__hmul2(spike_seq[t], v_reset_half2), __hmul2(__hsub2(__float2half2_rn(1.0f), spike_seq[t]), h_seq[t]));
                '''
            else:
                if decay_input:
                    code += r'''
                        h_seq[t] = __hfma2(__hsub2(x_seq[t], v_v_seq[t]), reciprocal_tau_half2, v_v_seq[t]);
                    '''
                else:
                    code += r'''
                        // h_seq[t] = v_v_seq[t] * (1.0f - reciprocal_tau) + x_seq[t];
                        h_seq[t] = __hfma2(__hsub2(__float2half2_rn(1.0f), reciprocal_tau_half2), v_v_seq[t], x_seq[t]);
                    '''
                code += r'''
                    spike_seq[t] = __hgeu2(h_seq[t], v_threshold_half2);
                    v_v_seq[t + stride] = __hadd2(__hmul2(spike_seq[t], __hsub2(h_seq[t], v_threshold_half2)), __hmul2(__hsub2(__float2half2_rn(1.0f), spike_seq[t]), h_seq[t]));
                '''

            code += r'''
                }
            }
            }
            '''
        else:
            raise TypeError
        return cupy.RawKernel(code, kernel_name, options=configure.cuda_compiler_options, backend=configure.cuda_compiler_backend)

    @staticmethod
    def create_bptt_kernel(sg_cuda_code_fun, decay_input: bool, hard_reset: bool, detach_reset: bool, dtype: str):

        kernel_name = f'LIFNode_bptt_decayInput{decay_input}_{"hard" if hard_reset else "soft"}Reset_{"detachReset" if detach_reset else ""}_{dtype}'

        code_grad_s_to_h = sg_cuda_code_fun(x='over_th', y='grad_s_to_h', dtype=dtype)

        if dtype == 'fp32':
            code = fr'''
            extern "C" __global__
            void {kernel_name}(
            const float* grad_spike_seq, const float* grad_v_seq, const float* h_seq, const float* spike_seq,
            float* grad_x_seq, float* grad_v_init,
            const float & reciprocal_tau, const float & one_sub_reciprocal_tau,
            const float & v_threshold, {'const float & v_reset,' if hard_reset else ''}
            const int & neuron_num, const int & numel)
            '''

            code += r'''
            {
                const int index = blockIdx.x * blockDim.x + threadIdx.x;
                if (index < neuron_num)
                {   
                    float grad_h = 0.0f;  // grad_h will be used recursively
                    for(int mem_offset = numel - neuron_num; mem_offset >= 0; mem_offset -= neuron_num)
                    {
                        const int t = index + mem_offset;
                        const float over_th = h_seq[t] - v_threshold;
            '''
            code += code_grad_s_to_h
            if detach_reset:
                if hard_reset:
                    code_grad_v_to_h = r'''
                    const float grad_v_to_h = 1.0f - spike_seq[t];
                    '''
                else:
                    code_grad_v_to_h = r'''
                    const float grad_v_to_h = 1.0f;
                    '''
            else:
                if hard_reset:
                    code_grad_v_to_h = r'''
                    const float grad_v_to_h = 1.0f - spike_seq[t] + (v_reset - h_seq[t]) * grad_s_to_h;
                    // const float grad_v_to_h = fmaf(v_reset - h_seq[t], grad_s_to_h, 1.0f - spike_seq[t]);
                    '''
                else:
                    code_grad_v_to_h = r'''
                    const float grad_v_to_h = 1.0f - v_threshold * grad_s_to_h;
                    // const float grad_v_to_h = fmaf(-grad_s_to_h, v_threshold, 1.0f);
                    '''

            code += code_grad_v_to_h
            code += r'''
                grad_h = grad_spike_seq[t] * grad_s_to_h + (grad_v_seq[t] + grad_h * one_sub_reciprocal_tau) * grad_v_to_h;
                // grad_h = fmaf(grad_spike_seq[t], grad_s_to_h, fmaf(grad_h, one_sub_reciprocal_tau, grad_v_seq[t]) * grad_v_to_h);
            '''
            if decay_input:
                code += r'''
                    grad_x_seq[t] = grad_h * reciprocal_tau;
                '''
            else:
                code += r'''
                    grad_x_seq[t] = grad_h;
                '''
            code += r'''
                }
            grad_v_init[index] = grad_h * one_sub_reciprocal_tau;
            }
            }
            '''

        elif dtype == 'fp16':
            code = fr'''
            #include <cuda_fp16.h>
            extern "C" __global__
            void {kernel_name}(
            const half2* grad_spike_seq, const half2* grad_v_seq, const half2* h_seq, const half2* spike_seq,
            half2* grad_x_seq, half2* grad_v_init,
            const half & reciprocal_tau, const half & one_sub_reciprocal_tau,
            const half & v_threshold, {'const half & v_reset,' if hard_reset else ''}
            const int & neuron_num, const int & numel)
            '''
            code += r'''
            {
            const int index = blockIdx.x * blockDim.x + threadIdx.x;
            const int stride = neuron_num >> 1;
            if (index < stride)
            {   
                const half2 reciprocal_tau_half2 = __half2half2(reciprocal_tau);
                const half2 one_sub_reciprocal_tau_half2 = __half2half2(one_sub_reciprocal_tau);
                const half2 v_threshold_half2 = __half2half2(v_threshold);
            '''

            if hard_reset:
                code += r'''
                    const half2 v_reset_half2 = __half2half2(v_reset);
                '''

            code += r'''
                half2 grad_h = __float2half2_rn(0.0f);  // grad_h will be used recursively
                for(int mem_offset = (numel >> 1) - stride; mem_offset >= 0; mem_offset -= stride)
                {
                    const int t = index + mem_offset;

                    const half2 over_th = __hsub2(h_seq[t], v_threshold_half2);
            '''

            code += code_grad_s_to_h

            if detach_reset:
                if hard_reset:
                    code_grad_v_to_h = r'''
                    const half2 grad_v_to_h = __hsub2(__float2half2_rn(1.0f), spike_seq[t]);
                    '''
                else:
                    code_grad_v_to_h = r'''
                    const half2 grad_v_to_h = __float2half2_rn(1.0f);
                    '''
            else:
                if hard_reset:
                    code_grad_v_to_h = r'''
                    const half2 grad_v_to_h = __hfma2(__hsub2(v_reset_half2, h_seq[t]),  grad_s_to_h, __hsub2(__float2half2_rn(1.0f), spike_seq[t]));
                    '''
                else:
                    code_grad_v_to_h = r'''
                    const half2 grad_v_to_h = __hsub2(__float2half2_rn(1.0f), __hmul2(v_threshold_half2, grad_s_to_h));
                    '''

            code += code_grad_v_to_h
            code += r'''                        
                    grad_h = __hfma2(__hfma2(grad_h, one_sub_reciprocal_tau_half2, grad_v_seq[t]), grad_v_to_h, __hmul2(grad_spike_seq[t], grad_s_to_h));
            '''
            if decay_input:
                code += r''' 
                        grad_x_seq[t] = __hmul2(grad_h, reciprocal_tau_half2);
                '''
            else:
                code += r''' 
                        grad_x_seq[t] = grad_h;
                '''
            code += r'''
                }
            grad_v_init[index] = __hmul2(grad_h, one_sub_reciprocal_tau_half2);
            }
            }
            '''

        else:
            raise TypeError
        return cupy.RawKernel(code, kernel_name, options=configure.cuda_compiler_options, backend=configure.cuda_compiler_backend)

    @staticmethod
    def forward(ctx, x_seq: torch.Tensor, v_init: torch.Tensor, decay_input: bool, tau: float, v_threshold: float, v_reset: float,
                detach_reset: bool, sg_cuda_code_fun):
        requires_grad = x_seq.requires_grad or v_init.requires_grad
        device = x_seq.get_device()
        if x_seq.dtype == torch.float32:
            dtype = 'fp32'
            cp_dtype = np.float32
        elif x_seq.dtype == torch.float16:
            dtype = 'fp16'
            cp_dtype = np.half
        else:
            raise NotImplementedError

        use_pad = False
        if dtype == 'fp16' and v_init.numel() % 2 != 0:
            # only fp16 needs even numel because we use half2 to accelerate
            # when numel is odd, we will pad x_seq
            use_pad = True
            x_seq = F.pad(x_seq, (0, 1))  # [T, N] -> [T, N + 1]
            v_init = F.pad(v_init, (0, 1))  # [N] -> [N + 1]

        zero_shape = list(x_seq.shape)
        zero_shape[0] *= 3
        v_seq, h_seq, spike_seq = torch.split(torch.zeros(zero_shape, device=x_seq.device, dtype=x_seq.dtype), x_seq.shape[0])

        v_v_seq = torch.cat((v_init.unsqueeze(0), v_seq))

        with cuda_utils.DeviceEnvironment(device):
            numel = x_seq.numel()
            neuron_num = numel // x_seq.shape[0]

            threads = configure.cuda_threads
            if dtype == 'fp16':
                assert neuron_num % 2 == 0
                blocks = cuda_utils.cal_blocks(neuron_num >> 1)
                # we will take two neurons to calculate as one neuron in cuda half2
            else:
                blocks = cuda_utils.cal_blocks(neuron_num)

            cp_numel = cupy.asarray(numel)
            cp_neuron_num = cupy.asarray(neuron_num)
            cp_v_threshold = cupy.asarray(v_threshold, dtype=cp_dtype)
            cp_reciprocal_tau = cupy.asarray(1. / tau, dtype=cp_dtype)
            cp_one_sub_reciprocal_tau = cupy.asarray(1. - 1. / tau, dtype=cp_dtype)

            if v_reset is None:
                cp_v_reset = None
                hard_reset = False
                x_seq, v_v_seq, h_seq, spike_seq, cp_reciprocal_tau, cp_v_threshold, cp_neuron_num, cp_numel = cuda_utils.get_contiguous(
                    x_seq, v_v_seq, h_seq, spike_seq, cp_reciprocal_tau, cp_v_threshold, cp_neuron_num, cp_numel)
                kernel_args = [x_seq, v_v_seq, h_seq, spike_seq, cp_reciprocal_tau, cp_v_threshold, cp_neuron_num,
                                cp_numel]
            else:
                cp_v_reset = cupy.asarray(v_reset, dtype=cp_dtype)
                hard_reset = True
                x_seq, v_v_seq, h_seq, spike_seq, cp_reciprocal_tau, cp_v_threshold, cp_v_reset, cp_neuron_num, cp_numel = cuda_utils.get_contiguous(
                    x_seq, v_v_seq, h_seq, spike_seq, cp_reciprocal_tau, cp_v_threshold, cp_v_reset, cp_neuron_num,
                    cp_numel)
                kernel_args = [x_seq, v_v_seq, h_seq, spike_seq, cp_reciprocal_tau, cp_v_threshold, cp_v_reset,
                                cp_neuron_num, cp_numel]

            kernel = MultiStepLIFNodePTT.create_fptt_kernel(decay_input, hard_reset, dtype)
            kernel(
                (blocks,), (threads,),
                cuda_utils.wrap_args_to_raw_kernel(
                    device,
                    *kernel_args
                )
            )

        if requires_grad:
            ctx.decay_input = decay_input
            ctx.use_pad = use_pad
            if configure.save_spike_as_bool_in_neuron_kernel:
                ctx.s_shape = spike_seq.shape
                ctx.s_tk = tensor_cache.BOOL_TENSOR_CACHE.store_bool(spike_seq)
                ctx.save_for_backward(h_seq)
            else:
                ctx.save_for_backward(h_seq, spike_seq)
            ctx.blocks = blocks
            ctx.threads = threads
            ctx.cp_numel = cp_numel
            ctx.cp_neuron_num = cp_neuron_num
            ctx.cp_reciprocal_tau = cp_reciprocal_tau
            ctx.cp_one_sub_reciprocal_tau = cp_one_sub_reciprocal_tau
            ctx.cp_v_threshold = cp_v_threshold
            ctx.cp_v_reset = cp_v_reset
            ctx.detach_reset = detach_reset
            ctx.sg_cuda_code_fun = sg_cuda_code_fun

        if use_pad:
            return spike_seq[..., :-1], v_v_seq[1:, ..., :-1]
        else:
            return spike_seq, v_v_seq[1:, ]

    @staticmethod
    def backward(ctx, grad_spike_seq, grad_v_seq):
        if ctx.use_pad:
            # grad_spike_seq.shape = [T, N]
            # grad_v_seq.shape = [T, N]
            # h_seq.shape = [T, N + 1]
            # spike_seq.shape = [T, N + 1]
            grad_spike_seq = F.pad(grad_spike_seq, (0, 1))
            grad_v_seq = F.pad(grad_v_seq, (0, 1))

        device = grad_spike_seq.get_device()
        if configure.save_spike_as_bool_in_neuron_kernel:
            h_seq = ctx.saved_tensors[0]
            spike_seq = tensor_cache.BOOL_TENSOR_CACHE.get_float(ctx.s_tk, ctx.s_shape)
        else:
            h_seq, spike_seq = ctx.saved_tensors
        zero_shape = list(grad_spike_seq.shape)
        zero_shape[0] += 1
        zero_data = torch.zeros(zero_shape, device=grad_spike_seq.device, dtype=grad_spike_seq.dtype)
        grad_x_seq = zero_data[0: -1]
        grad_v_init = zero_data[-1]

        if ctx.cp_v_reset is None:
            hard_reset = False
        else:
            hard_reset = True

        if grad_spike_seq.dtype == torch.float32:
            dtype = 'fp32'
        elif grad_spike_seq.dtype == torch.float16:
            dtype = 'fp16'
        else:
            raise NotImplementedError

        kernel = MultiStepLIFNodePTT.create_bptt_kernel(ctx.sg_cuda_code_fun, ctx.decay_input, hard_reset, ctx.detach_reset, dtype)
        
        with cuda_utils.DeviceEnvironment(device):

            if hard_reset:
                grad_spike_seq, grad_v_seq, h_seq, spike_seq, grad_x_seq, grad_v_init, ctx.cp_reciprocal_tau, ctx.cp_one_sub_reciprocal_tau, ctx.cp_v_threshold, ctx.cp_v_reset, ctx.cp_neuron_num, ctx.cp_numel = cuda_utils.get_contiguous(
                    grad_spike_seq, grad_v_seq, h_seq, spike_seq, grad_x_seq, grad_v_init, ctx.cp_reciprocal_tau,
                    ctx.cp_one_sub_reciprocal_tau, ctx.cp_v_threshold, ctx.cp_v_reset, ctx.cp_neuron_num,
                    ctx.cp_numel)
                kernel_args = [grad_spike_seq, grad_v_seq, h_seq, spike_seq, grad_x_seq, grad_v_init,
                                ctx.cp_reciprocal_tau, ctx.cp_one_sub_reciprocal_tau, ctx.cp_v_threshold,
                                ctx.cp_v_reset, ctx.cp_neuron_num, ctx.cp_numel]
            else:
                grad_spike_seq, grad_v_seq, h_seq, spike_seq, grad_x_seq, grad_v_init, ctx.cp_reciprocal_tau, ctx.cp_one_sub_reciprocal_tau, ctx.cp_v_threshold, ctx.cp_neuron_num, ctx.cp_numel = cuda_utils.get_contiguous(
                    grad_spike_seq, grad_v_seq, h_seq, spike_seq, grad_x_seq, grad_v_init, ctx.cp_reciprocal_tau,
                    ctx.cp_one_sub_reciprocal_tau, ctx.cp_v_threshold, ctx.cp_neuron_num, ctx.cp_numel)
                kernel_args = [grad_spike_seq, grad_v_seq, h_seq, spike_seq, grad_x_seq, grad_v_init,
                                ctx.cp_reciprocal_tau, ctx.cp_one_sub_reciprocal_tau, ctx.cp_v_threshold,
                                ctx.cp_neuron_num, ctx.cp_numel]

            kernel(
                (ctx.blocks,), (ctx.threads,),
                cuda_utils.wrap_args_to_raw_kernel(
                    device,
                    *kernel_args
                )
            )
        if ctx.use_pad:
            return grad_x_seq[..., :-1], grad_v_init[..., :-1], None, None, None, None, None, None
        else:
            return grad_x_seq, grad_v_init, None, None, None, None, None, None


class MultiStepParametricLIFNodePTT(torch.autograd.Function):
    @staticmethod
    def create_fptt_kernel(decay_input: bool, hard_reset: bool, dtype: str):
        return MultiStepLIFNodePTT.create_fptt_kernel(decay_input, hard_reset, dtype, kernel_name_prefix='ParametricLIFNode')

    @staticmethod
    def create_bptt_kernel(sg_cuda_code_fun, decay_input: bool, hard_reset: bool, detach_reset: bool, dtype: str):
        kernel_name = f'ParametricLIFNode_bptt_decayInput{decay_input}_{"hard" if hard_reset else "soft"}Reset_{"detachReset" if detach_reset else ""}_{dtype}'

        code_grad_s_to_h = sg_cuda_code_fun(x='over_th', y='grad_s_to_h', dtype=dtype)

        if dtype == 'fp32':
            code = fr'''
            extern "C" __global__
            void {kernel_name}(
            const float* grad_spike_seq, const float* grad_v_seq, const float* h_seq, const float* spike_seq, const float* v_v_seq,
            float* grad_x_seq, float* grad_v_init, float* grad_reciprocal_tau,
            const float & reciprocal_tau, const float & one_sub_reciprocal_tau,
            const float & v_threshold, {'const float & v_reset,' if hard_reset else ''}
            const int & neuron_num, const int & numel)
            '''
            code += r'''
            {
                const int index = blockIdx.x * blockDim.x + threadIdx.x;
            '''
            code += f'__shared__ float sdata[{configure.cuda_threads}];'
            code += r'''
                if (index < neuron_num)
                {   
                    float grad_h = 0.0f;  // grad_h will be used recursively
                    sdata[threadIdx.x] = 0.0f;
                    for(int mem_offset = numel - neuron_num; mem_offset >= 0; mem_offset -= neuron_num)
                    {
                        const int t = index + mem_offset;
                        const float over_th = h_seq[t] - v_threshold;
            '''
            code += code_grad_s_to_h
            if detach_reset:
                if hard_reset:
                    code_grad_v_to_h = r'''
                    const float grad_v_to_h = 1.0f - spike_seq[t];
                    '''
                else:
                    code_grad_v_to_h = r'''
                    const float grad_v_to_h = 1.0f;
                    '''
            else:
                if hard_reset:
                    code_grad_v_to_h = r'''
                    const float grad_v_to_h = 1.0f - spike_seq[t] + (v_reset - h_seq[t]) * grad_s_to_h;
                    // const float grad_v_to_h = fmaf(v_reset - h_seq[t], grad_s_to_h, 1.0f - spike_seq[t]);
                    '''
                else:
                    code_grad_v_to_h = r'''
                    const float grad_v_to_h = 1.0f - v_threshold * grad_s_to_h;
                    // const float grad_v_to_h = fmaf(-v_threshold, grad_s_to_h, 1.0f);
                    '''

            code += code_grad_v_to_h
            code += r'''
                grad_h = grad_spike_seq[t] * grad_s_to_h + (grad_v_seq[t] + grad_h * one_sub_reciprocal_tau) * grad_v_to_h;
                // grad_h = fmaf(grad_spike_seq[t], grad_s_to_h, fmaf(grad_h, one_sub_reciprocal_tau, grad_v_seq[t]) * grad_v_to_h);
            '''
            if decay_input:
                code += r'''
                    grad_x_seq[t] = grad_h * reciprocal_tau;
                    sdata[threadIdx.x] += grad_h * (h_seq[t] - v_v_seq[t]) / reciprocal_tau;
                '''
            else:
                if hard_reset:
                    code += r'''
                        grad_x_seq[t] = grad_h;
                        sdata[threadIdx.x] += grad_h * (v_reset - v_v_seq[t]);
                    '''
                else:
                    code += r'''
                        grad_x_seq[t] = grad_h;
                        sdata[threadIdx.x] -= grad_h * v_v_seq[t];
                    '''
            code += r'''
                }
            grad_v_init[index] = grad_h * one_sub_reciprocal_tau;
            }
            else
            {
                sdata[threadIdx.x] = 0.0f;
            }
            int threadx = blockDim.x;
            #pragma unroll
            for (int stride = threadx >> 1; stride > 0; stride = stride >> 1)
            {
            // Synchronize all thread before next loop
            __syncthreads();
            if (threadIdx.x < stride)
            {
                sdata[threadIdx.x] += sdata[threadIdx.x + stride];
            }
            }
            __syncthreads();
            if (threadIdx.x == 0)
            {
            atomicAdd(grad_reciprocal_tau, sdata[0]);
            }
            }
            '''

        elif dtype == 'fp16':
            code = fr'''
            #include <cuda_fp16.h>
            extern "C" __global__
            void {kernel_name}(
            const half2* grad_spike_seq, const half2* grad_v_seq, const half2* h_seq, const half2* spike_seq, const half2* v_v_seq,
            half2* grad_x_seq, half2* grad_v_init,  float* grad_reciprocal_tau,
            const half & reciprocal_tau, const half & one_sub_reciprocal_tau,
            const half & v_threshold, {'const half & v_reset,' if hard_reset else ''}
            const int & neuron_num, const int & numel)\
            // note that grad_reciprocal_tau is float to avoid overflow
            '''
            code += r'''
            {
            const int index = blockIdx.x * blockDim.x + threadIdx.x;
            const int stride = neuron_num >> 1;

            '''
            code += f'__shared__ float sdata[{configure.cuda_threads}];'
            code += r'''
            if (index < stride)
            {   
                const half2 reciprocal_tau_half2 = __half2half2(reciprocal_tau);
                const half2 one_sub_reciprocal_tau_half2 = __half2half2(one_sub_reciprocal_tau);
                const half2 v_threshold_half2 = __half2half2(v_threshold);
            '''

            if hard_reset:
                code += r'''
                    const half2 v_reset_half2 = __half2half2(v_reset);
                '''

            code += r'''

                half2 grad_h = __float2half2_rn(0.0f);  // grad_h will be used recursively
                sdata[threadIdx.x] = 0.0f;
                for(int mem_offset = (numel >> 1) - stride; mem_offset >= 0; mem_offset -= stride)
                {
                    const int t = index + mem_offset;

                    const half2 over_th = __hsub2(h_seq[t], v_threshold_half2);

            '''
            code += code_grad_s_to_h

            if detach_reset:
                if hard_reset:
                    code_grad_v_to_h = r'''
                    const half2 grad_v_to_h = __hsub2(__float2half2_rn(1.0f), spike_seq[t]);
                    '''
                else:
                    code_grad_v_to_h = r'''
                    const half2 grad_v_to_h = __float2half2_rn(1.0f);
                    '''
            else:
                if hard_reset:
                    code_grad_v_to_h = r'''
                    const half2 grad_v_to_h = __hfma2(__hsub2(v_reset_half2, h_seq[t]),  grad_s_to_h, __hsub2(__float2half2_rn(1.0f), spike_seq[t]));
                    '''
                else:
                    code_grad_v_to_h = r'''
                    const half2 grad_v_to_h = __hsub2(__float2half2_rn(1.0f), __hmul2(v_threshold_half2, grad_s_to_h));
                    '''

            code += code_grad_v_to_h
            code += r'''                        
                    grad_h = __hfma2(__hfma2(grad_h, one_sub_reciprocal_tau_half2, grad_v_seq[t]), grad_v_to_h, __hmul2(grad_spike_seq[t], grad_s_to_h));
            '''
            if decay_input:
                code += r'''  
                        grad_x_seq[t] = __hmul2(grad_h, reciprocal_tau_half2);
                        half2 temp_sum = __h2div(__hmul2(grad_h, __hsub2(h_seq[t], v_v_seq[t])), reciprocal_tau_half2);
                        sdata[threadIdx.x] += __half2float(__hadd(__low2half(temp_sum), __high2half(temp_sum)));
                '''
            else:
                if hard_reset:
                    code += r'''  
                            grad_x_seq[t] = grad_h;
                            half2 temp_sum = __hmul2(grad_h, __hsub2(v_reset_half2, v_v_seq[t]));
                            sdata[threadIdx.x] += __half2float(__hadd(__low2half(temp_sum), __high2half(temp_sum)));
                    '''
                else:
                    code += r'''  
                            grad_x_seq[t] = grad_h;
                            half2 temp_sum = __hmul2(grad_h, __hneg2(v_v_seq[t]));
                            sdata[threadIdx.x] += __half2float(__hadd(__low2half(temp_sum), __high2half(temp_sum)));
                    '''
            code += r'''  
                }
            grad_v_init[index] = __hmul2(grad_h, one_sub_reciprocal_tau_half2);
            }
            else
            {
                sdata[threadIdx.x] = 0.0f;
            }
            int threadx = blockDim.x;
            #pragma unroll
            for (int i = threadx >> 1; i > 0; i = i >> 1)
            {
            // Synchronize all thread before next loop
            __syncthreads();
            if (threadIdx.x < i)
            {
                sdata[threadIdx.x] += sdata[threadIdx.x + i];
            }
            }
            __syncthreads();
            if (threadIdx.x == 0)
            {                
            /*
            The 32-bit floating-point version of atomicAdd() is only supported by devices of compute capability 2.x and higher.

            The 64-bit floating-point version of atomicAdd() is only supported by devices of compute capability 6.x and higher.
            
            The 32-bit __half2 floating-point version of atomicAdd() is only supported by devices of compute capability 6.x and higher. The atomicity of the __half2 or __nv_bfloat162 add operation is guaranteed separately for each of the two __half or __nv_bfloat16 elements; the entire __half2 or __nv_bfloat162 is not guaranteed to be atomic as a single 32-bit access.
            
            The 16-bit __half floating-point version of atomicAdd() is only supported by devices of compute capability 7.x and higher.
            
            The 16-bit __nv_bfloat16 floating-point version of atomicAdd() is only supported by devices of compute capability 8.x and higher.
            */
            
            atomicAdd(grad_reciprocal_tau, sdata[0]);
                
            }
            }
            '''
        else:
            raise TypeError

        return cupy.RawKernel(code, kernel_name, options=configure.cuda_compiler_options, backend=configure.cuda_compiler_backend)

    @staticmethod
    def forward(ctx, x_seq: torch.Tensor, v_init: torch.Tensor, reciprocal_tau: torch.Tensor, decay_input: bool, v_threshold: float,
                v_reset: float, detach_reset: bool, sg_cuda_code_fun):
        # reciprocal_tau.dtype is float32 even when using amp
        requires_grad = x_seq.requires_grad or v_init.requires_grad
        device = x_seq.get_device()
        if x_seq.dtype == torch.float32:
            dtype = 'fp32'
            cp_dtype = np.float32
        elif x_seq.dtype == torch.float16:
            dtype = 'fp16'
            cp_dtype = np.half
            # assert torch.cuda.get_device_capability(device)[0] >= 7, "MultiStepParametricLIFNodePTT can not run in the current device with float16 because the 16-bit __half floating-point version of atomicAdd() is only supported by devices of compute capability 7.x and higher."

        else:
            raise NotImplementedError

        use_pad = False
        if dtype == 'fp16' and v_init.numel() % 2 != 0:
            # only fp16 needs even numel because we use half2 to accelerate
            # when numel is odd, we will pad x_seq
            use_pad = True
            x_seq = F.pad(x_seq, (0, 1))  # [T, N] -> [T, N + 1]
            v_init = F.pad(v_init, (0, 1))  # [N] -> [N + 1]

        zero_shape = list(x_seq.shape)
        zero_shape[0] *= 3
        v_seq, h_seq, spike_seq = torch.split(torch.zeros(zero_shape, device=x_seq.device, dtype=x_seq.dtype), x_seq.shape[0])

        v_v_seq = torch.cat((v_init.unsqueeze(0), v_seq))
        tau = 1. / reciprocal_tau.item()

        with cuda_utils.DeviceEnvironment(device):
            numel = x_seq.numel()
            neuron_num = numel // x_seq.shape[0]

            threads = configure.cuda_threads
            if dtype == 'fp16':
                assert neuron_num % 2 == 0
                blocks = cuda_utils.cal_blocks(neuron_num >> 1)
                # we will take two neurons to calculate as one neuron in cuda half2
            else:
                blocks = cuda_utils.cal_blocks(neuron_num)

            cp_numel = cupy.asarray(numel)
            cp_neuron_num = cupy.asarray(neuron_num)
            cp_v_threshold = cupy.asarray(v_threshold, dtype=cp_dtype)
            cp_reciprocal_tau = cupy.asarray(1. / tau, dtype=cp_dtype)
            cp_one_sub_reciprocal_tau = cupy.asarray(1. - 1. / tau, dtype=cp_dtype)

            if v_reset is None:
                cp_v_reset = None
                hard_reset = False
                x_seq, v_v_seq, h_seq, spike_seq, cp_reciprocal_tau, cp_v_threshold, cp_neuron_num, cp_numel = cuda_utils.get_contiguous(
                    x_seq, v_v_seq, h_seq, spike_seq, cp_reciprocal_tau, cp_v_threshold, cp_neuron_num, cp_numel)
                kernel_args = [x_seq, v_v_seq, h_seq, spike_seq, cp_reciprocal_tau, cp_v_threshold, cp_neuron_num,
                                cp_numel]
            else:
                cp_v_reset = cupy.asarray(v_reset, dtype=cp_dtype)
                hard_reset = True
                x_seq, v_v_seq, h_seq, spike_seq, cp_reciprocal_tau, cp_v_threshold, cp_v_reset, cp_neuron_num, cp_numel = cuda_utils.get_contiguous(
                    x_seq, v_v_seq, h_seq, spike_seq, cp_reciprocal_tau, cp_v_threshold, cp_v_reset, cp_neuron_num,
                    cp_numel)
                kernel_args = [x_seq, v_v_seq, h_seq, spike_seq, cp_reciprocal_tau, cp_v_threshold, cp_v_reset,
                                cp_neuron_num, cp_numel]

            kernel = MultiStepParametricLIFNodePTT.create_fptt_kernel(decay_input, hard_reset, dtype)

            kernel(
                (blocks,), (threads,),
                cuda_utils.wrap_args_to_raw_kernel(
                    device,
                    *kernel_args
                )
            )

        if requires_grad:
            ctx.decay_input = decay_input
            ctx.use_pad = use_pad
            if configure.save_spike_as_bool_in_neuron_kernel:
                ctx.s_shape = spike_seq.shape
                ctx.s_tk = tensor_cache.BOOL_TENSOR_CACHE.store_bool(spike_seq)
                ctx.save_for_backward(h_seq, v_v_seq)
            else:
                ctx.save_for_backward(h_seq, spike_seq, v_v_seq)
            ctx.blocks = blocks
            ctx.threads = threads
            ctx.cp_numel = cp_numel
            ctx.cp_neuron_num = cp_neuron_num
            ctx.cp_reciprocal_tau = cp_reciprocal_tau
            ctx.cp_one_sub_reciprocal_tau = cp_one_sub_reciprocal_tau
            ctx.cp_v_threshold = cp_v_threshold
            ctx.cp_v_reset = cp_v_reset
            ctx.detach_reset = detach_reset
            ctx.sg_cuda_code_fun = sg_cuda_code_fun

        if use_pad:
            return spike_seq[..., :-1], v_v_seq[1:, ..., :-1]
        else:
            return spike_seq, v_v_seq[1:, ]

    @staticmethod
    def backward(ctx, grad_spike_seq, grad_v_seq):
        if ctx.use_pad:
            # grad_spike_seq.shape = [T, N]
            # grad_v_seq.shape = [T, N]
            # h_seq.shape = [T, N + 1]
            # spike_seq.shape = [T, N + 1]
            grad_spike_seq = F.pad(grad_spike_seq, (0, 1))
            grad_v_seq = F.pad(grad_v_seq, (0, 1))

        device = grad_spike_seq.get_device()
        if configure.save_spike_as_bool_in_neuron_kernel:
            spike_seq = tensor_cache.BOOL_TENSOR_CACHE.get_float(ctx.s_tk, ctx.s_shape)
            h_seq, v_v_seq = ctx.saved_tensors
        else:
            h_seq, spike_seq, v_v_seq = ctx.saved_tensors
        zero_shape = list(grad_spike_seq.shape)
        zero_shape[0] += 1
        zero_data = torch.zeros(zero_shape, device=grad_spike_seq.device, dtype=grad_spike_seq.dtype)
        grad_x_seq = zero_data[0: -1]
        grad_v_init = zero_data[-1]
        grad_reciprocal_tau = torch.as_tensor(0., device=grad_spike_seq.device, dtype=torch.float32)

        if ctx.cp_v_reset is None:
            hard_reset = False
        else:
            hard_reset = True

        if grad_spike_seq.dtype == torch.float32:
            dtype = 'fp32'
        elif grad_spike_seq.dtype == torch.float16:
            dtype = 'fp16'
        else:
            raise NotImplementedError

        kernel = MultiStepParametricLIFNodePTT.create_bptt_kernel(ctx.sg_cuda_code_fun, ctx.decay_input, hard_reset,
                                                                    ctx.detach_reset, dtype)

        with cuda_utils.DeviceEnvironment(device):

            if hard_reset:
                grad_spike_seq, grad_v_seq, h_seq, spike_seq, v_v_seq, grad_x_seq, grad_v_init, grad_reciprocal_tau, ctx.cp_reciprocal_tau, ctx.cp_one_sub_reciprocal_tau, ctx.cp_v_threshold, ctx.cp_v_reset, ctx.cp_neuron_num, ctx.cp_numel = cuda_utils.get_contiguous(
                    grad_spike_seq, grad_v_seq, h_seq, spike_seq, v_v_seq, grad_x_seq, grad_v_init,
                    grad_reciprocal_tau, ctx.cp_reciprocal_tau, ctx.cp_one_sub_reciprocal_tau, ctx.cp_v_threshold,
                    ctx.cp_v_reset, ctx.cp_neuron_num, ctx.cp_numel)
                kernel_args = [grad_spike_seq, grad_v_seq, h_seq, spike_seq, v_v_seq, grad_x_seq, grad_v_init,
                                grad_reciprocal_tau, ctx.cp_reciprocal_tau, ctx.cp_one_sub_reciprocal_tau,
                                ctx.cp_v_threshold, ctx.cp_v_reset, ctx.cp_neuron_num, ctx.cp_numel]
            else:
                grad_spike_seq, grad_v_seq, h_seq, spike_seq, v_v_seq, grad_x_seq, grad_v_init, grad_reciprocal_tau, ctx.cp_reciprocal_tau, ctx.cp_one_sub_reciprocal_tau, ctx.cp_v_threshold, ctx.cp_neuron_num, ctx.cp_numel = cuda_utils.get_contiguous(
                    grad_spike_seq, grad_v_seq, h_seq, spike_seq, v_v_seq, grad_x_seq, grad_v_init,
                    grad_reciprocal_tau, ctx.cp_reciprocal_tau, ctx.cp_one_sub_reciprocal_tau, ctx.cp_v_threshold,
                    ctx.cp_neuron_num, ctx.cp_numel)
                kernel_args = [grad_spike_seq, grad_v_seq, h_seq, spike_seq, v_v_seq, grad_x_seq, grad_v_init,
                                grad_reciprocal_tau, ctx.cp_reciprocal_tau, ctx.cp_one_sub_reciprocal_tau,
                                ctx.cp_v_threshold, ctx.cp_neuron_num, ctx.cp_numel]

            kernel(
                (ctx.blocks,), (ctx.threads,),
                cuda_utils.wrap_args_to_raw_kernel(
                    device,
                    *kernel_args
                )
            )

        if ctx.use_pad:
            return grad_x_seq[..., :-1], grad_v_init[..., :-1], grad_reciprocal_tau, None, None, None, None, None
        else:
            return grad_x_seq, grad_v_init, grad_reciprocal_tau, None, None, None, None, None


def check_multi_step_neuron_output_and_grad(device, multi_step_neuron, shape = [65, 15, 511], *neu_args, **neu_kwargs):
    @torch.no_grad()
    def max_error(x, y):
        return (x - y).abs().max().item()

    def fbptt(m, x: torch.Tensor):
        x = x.detach()
        x.requires_grad_(True)
        spike_seq = m(x)
        (spike_seq * m.v_seq ** 2).sum().backward()
        ret = {
            'spike_seq': spike_seq.detach().clone(),
            'v_seq': m.v_seq.detach().clone(),
            'x.grad': x.grad.clone()
        }
        for i, param in enumerate(m.parameters()):
            ret[f'param_{i}.grad'] = param.grad.detach().clone()
            param.grad.zero_()
        x.grad.zero_()
        m.reset()
        return ret

    for hard_reset in [True, False]:
        for detach_reset in [False, True]:
            for dtype in ['fp32', 'fp16']:
                x = (torch.rand(shape, device=device) - 0.5) * 3.
                if dtype == 'fp16':
                    x = x.half()
                print(f'hard_reset={hard_reset}, detach_reset={detach_reset}, dtype={dtype}')
                model = multi_step_neuron(v_reset=0. if hard_reset else None, detach_reset=detach_reset, *neu_args,
                                            **neu_kwargs)
                # print(model)
                model.to(device)
                if dtype == 'fp16':
                    model = model.half()
                model.backend = 'torch'
                y_torch = fbptt(model, x)

                model.backend = 'cupy'
                y_cupy = fbptt(model, x)

                for key in y_torch.keys():
                    me = max_error(y_torch[key], y_cupy[key])
                    print(key, 'max error', me)
                    if me > 0.5:
                        print(f'y_torch[{key}]={y_torch[key]}, y_cupy[{key}]={y_cupy[key]}')
                print('\n')

class MultiStepQIFNodePTT(torch.autograd.Function):
    @staticmethod
    def create_fptt_kernel(hard_reset: bool, dtype: str):
        kernel_name = f'QIFNode_fptt_{"hard" if hard_reset else "soft"}Reset_{dtype}'

        if dtype == 'fp32':
            code = rf'''
            extern "C" __global__
            void {kernel_name}(const float* x_seq, float* v_v_seq, float* h_seq, float* spike_seq,
            const float & reciprocal_tau, 
            const float & v_c,
            const float & a0,
            const float & v_threshold,
            const float & v_rest, {'const float & v_reset,' if hard_reset else ''}
            const int & neuron_num, const int & numel)
            '''
            code += r'''
            {
            const int index = blockIdx.x * blockDim.x + threadIdx.x;
            if (index < neuron_num)
            {
                const int dt = neuron_num;
                for(int mem_offset = 0; mem_offset < numel; mem_offset += neuron_num)
                {
                    const int t = index + mem_offset;
                    h_seq[t] = v_v_seq[t] + reciprocal_tau * (x_seq[t] + a0 * (v_v_seq[t] - v_rest) * (v_v_seq[t] - v_c));
                    if (h_seq[t] >= v_threshold)
                    {
                        spike_seq[t] = 1.0f;
            '''

            if hard_reset:
                code += r'''
                        v_v_seq[t + dt] = v_reset;
                '''
            else:
                code += r'''
                        v_v_seq[t + dt] = h_seq[t] - v_threshold;
                '''

            code += r'''
                    }
                    else
                    {
                        spike_seq[t] = 0.0f;
                        v_v_seq[t + dt] = h_seq[t];
                    }

                }
            }
            }
            '''

        elif dtype == 'fp16':
            code = rf'''
            #include <cuda_fp16.h>
            extern "C" __global__
            void {kernel_name}(const half2* x_seq, half2* v_v_seq, half2* h_seq, half2* spike_seq,
            const half & reciprocal_tau, 
            const half & v_c,
            const half & a0,
            const half & v_threshold,
            const half & v_rest, {'const half & v_reset,' if hard_reset else ''}
            const int & neuron_num, const int & numel) 
            '''

            code += r'''
            {
            const int index = blockIdx.x * blockDim.x + threadIdx.x;
            const int stride = neuron_num >> 1;
            if (index < stride)
            {
                const int numel_2 = numel >> 1;
                const half2 reciprocal_tau_half2 = __half2half2(reciprocal_tau);
                const half2 v_c_half2 = __half2half2(v_c);
                const half2 a0_half2 = __half2half2(a0);
                const half2 v_threshold_half2 = __half2half2(v_threshold);
                const half2 v_rest_half2 = __half2half2(v_rest);
            '''

            if hard_reset:
                code += r'''
                    const half2 v_reset_half2 = __half2half2(v_reset);
                '''

            code += r'''
                for(int mem_offset = 0; mem_offset < numel_2; mem_offset += stride)
                {
                    const int t = index + mem_offset;
                    h_seq[t] = __hfma2(__hfma2(__hmul2(__hsub2(v_v_seq[t], v_rest_half2), __hsub2(v_v_seq[t], v_c_half2)), a0_half2, x_seq[t]), reciprocal_tau_half2, v_v_seq[t]);

                    spike_seq[t] = __hgeu2(h_seq[t], v_threshold_half2);
            '''
            
            if hard_reset:
                code += r'''
                    v_v_seq[t + stride] = __hadd2(__hmul2(spike_seq[t], v_reset_half2), __hmul2(__hsub2(__float2half2_rn(1.0f), spike_seq[t]), h_seq[t]));
                '''
            else:
                code += r'''
                    v_v_seq[t + stride] = __hadd2(__hmul2(spike_seq[t], __hsub2(h_seq[t], v_threshold_half2)), __hmul2(__hsub2(__float2half2_rn(1.0f), spike_seq[t]), h_seq[t]));
                '''

            code += r'''
                }
            }
            }
            '''
        else:
            raise TypeError

        return cupy.RawKernel(code, kernel_name, options=configure.cuda_compiler_options, backend=configure.cuda_compiler_backend)

    @staticmethod
    def create_bptt_kernel(sg_cuda_code_fun, hard_reset: bool, detach_reset: bool, dtype: str):

        kernel_name = f'QIFNode_bptt_{"hard" if hard_reset else "soft"}Reset_{"detachReset" if detach_reset else ""}_{dtype}'

        code_grad_s_to_h = sg_cuda_code_fun(x='over_th', y='grad_s_to_h', dtype=dtype)

        if dtype == 'fp32':
            code = fr'''
            extern "C" __global__
            void {kernel_name}(
            const float* grad_spike_seq, const float* grad_v_seq, const float* h_seq, const float* spike_seq, const float* v_v_seq,
            float* grad_x_seq, float* grad_v_init,
            const float & a0_over_tau, const float & neg_sum_v_rest_v_c, const float & reciprocal_tau,
            const float & v_threshold, {'const float & v_reset,' if hard_reset else ''}
            const int & neuron_num, const int & numel)
            '''

            code += r'''
            {
                const int index = blockIdx.x * blockDim.x + threadIdx.x;
                if (index < neuron_num)
                {   
                    float grad_h = 0.0f;  // grad_h will be used recursively
                    for(int mem_offset = numel - neuron_num; mem_offset >= 0; mem_offset -= neuron_num)
                    {
                        const int t = index + mem_offset;
                        const float over_th = h_seq[t] - v_threshold;
            '''
            code += code_grad_s_to_h
            if detach_reset:
                if hard_reset:
                    code_grad_v_to_h = r'''
                    const float grad_v_to_h = 1.0f - spike_seq[t];
                    '''
                else:
                    code_grad_v_to_h = r'''
                    const float grad_v_to_h = 1.0f;
                    '''
            else:
                if hard_reset:
                    code_grad_v_to_h = r'''
                    const float grad_v_to_h = 1.0f - spike_seq[t] + (v_reset - h_seq[t]) * grad_s_to_h;
                    '''
                else:
                    code_grad_v_to_h = r'''
                    const float grad_v_to_h = 1.0f - v_threshold * grad_s_to_h;
                    '''

            code += code_grad_v_to_h
            code += r'''
                grad_h = grad_spike_seq[t] * grad_s_to_h + (grad_v_seq[t] + grad_h * (1.0f + a0_over_tau * (2.0f * v_v_seq[t + neuron_num] + neg_sum_v_rest_v_c))) * grad_v_to_h;
                grad_x_seq[t] = grad_h * reciprocal_tau;
                }
            grad_v_init[index] = grad_x_seq[index] * (1.0f + a0_over_tau * (2.0f * v_v_seq[index] + neg_sum_v_rest_v_c));
            }
            }
            '''

        elif dtype == 'fp16':
            code = fr'''
            #include <cuda_fp16.h>
            extern "C" __global__
            void {kernel_name}(
            const half2* grad_spike_seq, const half2* grad_v_seq, const half2* h_seq, const half2* spike_seq, const half2* v_v_seq,
            half2* grad_x_seq, half2* grad_v_init,
            const half & a0_over_tau, const half & neg_sum_v_rest_v_c,
            const half & reciprocal_tau,
            const half & v_threshold, {'const half & v_reset,' if hard_reset else ''}
            const int & neuron_num, const int & numel)
            '''
            code += r'''
            {
            const int index = blockIdx.x * blockDim.x + threadIdx.x;
            const int stride = neuron_num >> 1;
            if (index < stride)
            {   
                const half2 a0_over_tau_half2 = __half2half2(a0_over_tau);
                const half2 neg_sum_v_rest_v_c_half2 = __half2half2(neg_sum_v_rest_v_c);
                const half2 v_threshold_half2 = __half2half2(v_threshold);
                const half2 reciprocal_tau_half2 = __half2half2(reciprocal_tau);
            '''

            if hard_reset:
                code += r'''
                    const half2 v_reset_half2 = __half2half2(v_reset);
                '''

            code += r'''
                half2 grad_h = __float2half2_rn(0.0f);  // grad_h will be used recursively
                for(int mem_offset = (numel >> 1) - stride; mem_offset >= 0; mem_offset -= stride)
                {
                    const int t = index + mem_offset;

                    const half2 over_th = __hsub2(h_seq[t], v_threshold_half2);
            '''
            code += code_grad_s_to_h

            if detach_reset:
                if hard_reset:
                    code_grad_v_to_h = r'''
                    const half2 grad_v_to_h = __hsub2(__float2half2_rn(1.0f), spike_seq[t]);
                    '''
                else:
                    code_grad_v_to_h = r'''
                    const half2 grad_v_to_h = __float2half2_rn(1.0f);
                    '''
            else:
                if hard_reset:
                    code_grad_v_to_h = r'''
                    const half2 grad_v_to_h = __hfma2(__hsub2(v_reset_half2, h_seq[t]),  grad_s_to_h, __hsub2(__float2half2_rn(1.0f), spike_seq[t]));
                    '''
                else:
                    code_grad_v_to_h = r'''
                    const half2 grad_v_to_h = __hsub2(__float2half2_rn(1.0f), __hmul2(v_threshold_half2, grad_s_to_h));
                    '''

            code += code_grad_v_to_h
            code += r'''
                    grad_h = __hfma2(__hfma2(__hfma2(__hfma2(__float2half2_rn(2.0f), v_v_seq[t + stride], neg_sum_v_rest_v_c_half2), a0_over_tau_half2, __float2half2_rn(1.0f)), grad_h, grad_v_seq[t]), grad_v_to_h, __hmul2(grad_spike_seq[t], grad_s_to_h));
                     
                    grad_x_seq[t] = __hmul2(grad_h, reciprocal_tau_half2);
                }
            grad_v_init[index] = __hmul2(__hfma2(__hfma2(__float2half2_rn(2.0f), v_v_seq[index], neg_sum_v_rest_v_c_half2), a0_over_tau_half2, __float2half2_rn(1.0f)), grad_x_seq[index]);
            }
            }
            '''
        else:
            raise TypeError
        return cupy.RawKernel(code, kernel_name, options=configure.cuda_compiler_options, backend=configure.cuda_compiler_backend)

    @staticmethod
    def forward(ctx, x_seq: torch.Tensor, v_init: torch.Tensor, tau: float, v_threshold: float, v_reset: float, v_rest: float, v_c: float, a0: float, detach_reset: bool, sg_cuda_code_fun):
        requires_grad = x_seq.requires_grad or v_init.requires_grad
        device = x_seq.get_device()
        if x_seq.dtype == torch.float32:
            dtype = 'fp32'
            cp_dtype = np.float32
        elif x_seq.dtype == torch.float16:
            dtype = 'fp16'
            cp_dtype = np.half
        else:
            raise NotImplementedError

        use_pad = False
        if dtype == 'fp16' and v_init.numel() % 2 != 0:
            # only fp16 needs even numel because we use half2 to accelerate
            # when numel is odd, we will pad x_seq
            use_pad = True
            x_seq = F.pad(x_seq, (0, 1))  # [T, N] -> [T, N + 1]
            v_init = F.pad(v_init, (0, 1))  # [N] -> [N + 1]

        zero_shape = list(x_seq.shape)
        zero_shape[0] *= 3
        v_seq, h_seq, spike_seq = torch.split(torch.zeros(zero_shape, device=x_seq.device, dtype=x_seq.dtype), x_seq.shape[0])

        v_v_seq = torch.cat((v_init.unsqueeze(0), v_seq))

        with cuda_utils.DeviceEnvironment(device):
            numel = x_seq.numel()
            neuron_num = numel // x_seq.shape[0]

            threads = configure.cuda_threads
            if dtype == 'fp16':
                assert neuron_num % 2 == 0
                blocks = cuda_utils.cal_blocks(neuron_num >> 1)
                # we will take two neurons to calculate as one neuron in cuda half2
            else:
                blocks = cuda_utils.cal_blocks(neuron_num)
            
            cp_numel = cupy.asarray(numel)
            cp_neuron_num = cupy.asarray(neuron_num)
            cp_v_threshold = cupy.asarray(v_threshold, dtype=cp_dtype)
            cp_v_rest = cupy.asarray(v_rest, dtype=cp_dtype)
            cp_v_c = cupy.asarray(v_c, dtype=cp_dtype)
            cp_a0 = cupy.asarray(a0, dtype=cp_dtype)
            cp_reciprocal_tau = cupy.asarray(1.0 / tau, dtype=cp_dtype)
            cp_a0_over_tau = cupy.asarray(a0 / tau, dtype=cp_dtype)
            cp_neg_sum_v_rest_v_c = cupy.asarray(-v_rest - v_c, dtype=cp_dtype)

            if v_reset is None:
                cp_v_reset = None
                hard_reset = False
                x_seq, v_v_seq, h_seq, spike_seq, cp_reciprocal_tau, cp_v_c, cp_a0, cp_v_threshold, cp_v_rest, cp_neuron_num, cp_numel = cuda_utils.get_contiguous(x_seq, v_v_seq, h_seq, spike_seq, cp_reciprocal_tau, cp_v_c, cp_a0, cp_v_threshold, cp_v_rest, cp_neuron_num, cp_numel)
                kernel_args = [x_seq, v_v_seq, h_seq, spike_seq, cp_reciprocal_tau, cp_v_c, cp_a0, cp_v_threshold, cp_v_rest, cp_neuron_num, cp_numel]
            else:
                cp_v_reset = cupy.asarray(v_reset, dtype=cp_dtype)
                hard_reset = True
                x_seq, v_v_seq, h_seq, spike_seq, cp_reciprocal_tau, cp_v_c, cp_a0, cp_v_threshold, cp_v_rest, cp_v_reset, cp_neuron_num, cp_numel = cuda_utils.get_contiguous(x_seq, v_v_seq, h_seq, spike_seq, cp_reciprocal_tau, cp_v_c, cp_a0, cp_v_threshold, cp_v_rest, cp_v_reset, cp_neuron_num, cp_numel)
                kernel_args = [x_seq, v_v_seq, h_seq, spike_seq, cp_reciprocal_tau, cp_v_c, cp_a0, cp_v_threshold, cp_v_rest, cp_v_reset, cp_neuron_num, cp_numel]

            kernel = MultiStepQIFNodePTT.create_fptt_kernel(hard_reset, dtype)

            kernel(
                (blocks,), (threads,),
                cuda_utils.wrap_args_to_raw_kernel(
                    device,
                    *kernel_args
                )
            )

        if requires_grad:
            ctx.use_pad = use_pad
            if configure.save_spike_as_bool_in_neuron_kernel:
                ctx.s_shape = spike_seq.shape
                ctx.s_tk = tensor_cache.BOOL_TENSOR_CACHE.store_bool(spike_seq)
                ctx.save_for_backward(h_seq, v_v_seq)
            else:
                ctx.save_for_backward(h_seq, spike_seq, v_v_seq)
            ctx.blocks = blocks
            ctx.threads = threads
            ctx.cp_numel = cp_numel
            ctx.cp_neuron_num = cp_neuron_num
            ctx.cp_a0_over_tau = cp_a0_over_tau
            ctx.cp_neg_sum_v_rest_v_c = cp_neg_sum_v_rest_v_c
            ctx.cp_reciprocal_tau = cp_reciprocal_tau
            ctx.cp_v_threshold = cp_v_threshold
            ctx.cp_v_reset = cp_v_reset
            ctx.detach_reset = detach_reset
            ctx.sg_cuda_code_fun = sg_cuda_code_fun

        if use_pad:
            return spike_seq[..., :-1], v_v_seq[1:, ..., :-1]
        else:
            return spike_seq, v_v_seq[1:, ]

    @staticmethod
    def backward(ctx, grad_spike_seq, grad_v_seq):
        if ctx.use_pad:
            # grad_spike_seq.shape = [T, N]
            # grad_v_seq.shape = [T, N]
            # h_seq.shape = [T, N + 1]
            # spike_seq.shape = [T, N + 1]
            grad_spike_seq = F.pad(grad_spike_seq, (0, 1))
            grad_v_seq = F.pad(grad_v_seq, (0, 1))

        device = grad_spike_seq.get_device()
        if configure.save_spike_as_bool_in_neuron_kernel:
            spike_seq = tensor_cache.BOOL_TENSOR_CACHE.get_float(ctx.s_tk, ctx.s_shape)
            h_seq, v_v_seq = ctx.saved_tensors
        else:
            h_seq, spike_seq, v_v_seq = ctx.saved_tensors
        zero_shape = list(grad_spike_seq.shape)
        zero_shape[0] += 1
        zero_data = torch.zeros(zero_shape, device=grad_spike_seq.device, dtype=grad_spike_seq.dtype)
        grad_x_seq = zero_data[0: -1]
        grad_v_init = zero_data[-1]

        if ctx.cp_v_reset is None:
            hard_reset = False
        else:
            hard_reset = True

        if grad_spike_seq.dtype == torch.float32:
            dtype = 'fp32'
        elif grad_spike_seq.dtype == torch.float16:
            dtype = 'fp16'
        else:
            raise NotImplementedError

        kernel = MultiStepQIFNodePTT.create_bptt_kernel(ctx.sg_cuda_code_fun, hard_reset, ctx.detach_reset, dtype)

        with cuda_utils.DeviceEnvironment(device):

            if hard_reset:
                grad_spike_seq, grad_v_seq, h_seq, spike_seq, v_v_seq, grad_x_seq, grad_v_init, ctx.cp_a0_over_tau, ctx.cp_neg_sum_v_rest_v_c, ctx.cp_reciprocal_tau, ctx.cp_v_threshold, ctx.cp_v_reset, ctx.cp_neuron_num, ctx.cp_numel = cuda_utils.get_contiguous(grad_spike_seq, grad_v_seq, h_seq, spike_seq, v_v_seq, grad_x_seq, grad_v_init, ctx.cp_a0_over_tau, ctx.cp_neg_sum_v_rest_v_c, ctx.cp_reciprocal_tau, ctx.cp_v_threshold, ctx.cp_v_reset, ctx.cp_neuron_num, ctx.cp_numel)
                kernel_args = [grad_spike_seq, grad_v_seq, h_seq, spike_seq, v_v_seq, grad_x_seq, grad_v_init, ctx.cp_a0_over_tau, ctx.cp_neg_sum_v_rest_v_c, ctx.cp_reciprocal_tau, ctx.cp_v_threshold, ctx.cp_v_reset, ctx.cp_neuron_num, ctx.cp_numel]
            else:
                grad_spike_seq, grad_v_seq, h_seq, spike_seq, v_v_seq, grad_x_seq, grad_v_init, ctx.cp_a0_over_tau, ctx.cp_neg_sum_v_rest_v_c, ctx.cp_reciprocal_tau, ctx.cp_v_threshold, ctx.cp_neuron_num, ctx.cp_numel = cuda_utils.get_contiguous(grad_spike_seq, grad_v_seq, h_seq, spike_seq, v_v_seq, grad_x_seq, grad_v_init, ctx.cp_a0_over_tau, ctx.cp_neg_sum_v_rest_v_c, ctx.cp_reciprocal_tau, ctx.cp_v_threshold, ctx.cp_neuron_num, ctx.cp_numel)
                kernel_args = [grad_spike_seq, grad_v_seq, h_seq, spike_seq, v_v_seq, grad_x_seq, grad_v_init, ctx.cp_a0_over_tau, ctx.cp_neg_sum_v_rest_v_c, ctx.cp_reciprocal_tau, ctx.cp_v_threshold, ctx.cp_neuron_num, ctx.cp_numel]

            kernel(
                (ctx.blocks,), (ctx.threads,),
                cuda_utils.wrap_args_to_raw_kernel(
                    device,
                    *kernel_args
                )
            )
        if ctx.use_pad:
            return grad_x_seq[..., :-1], grad_v_init[..., :-1], None, None, None, None, None, None, None, None
        else:
            return grad_x_seq, grad_v_init, None, None, None, None, None, None, None, None

class MultiStepIzhikevichNodePTT(torch.autograd.Function):
    @staticmethod
    def create_fptt_kernel(hard_reset: bool, dtype: str):
        kernel_name = f'IzhikevichNode_fptt_{"hard" if hard_reset else "soft"}Reset_{dtype}'

        if dtype == 'fp32':
            code = rf'''
            extern "C" __global__
            void {kernel_name}(const float* x_seq, float* v_v_seq, float* h_seq, float* w_w_seq, float* spike_seq,
            const float & reciprocal_tau, 
            const float & a0,
            const float & v_c,
            const float & v_threshold,
            const float & v_rest, 
            const float & reciprocal_tau_w,
            const float & a,
            const float & b, {'const float & v_reset,' if hard_reset else ''}
            const int & neuron_num, const int & numel)
            '''
            code += r'''
            {
            const int index = blockIdx.x * blockDim.x + threadIdx.x;
            if (index < neuron_num)
            {
                const int dt = neuron_num;
                for(int mem_offset = 0; mem_offset < numel; mem_offset += neuron_num)
                {
                    const int t = index + mem_offset;
                    h_seq[t] = v_v_seq[t] + reciprocal_tau * (x_seq[t] + a0 * (v_v_seq[t] - v_rest) * (v_v_seq[t] - v_c) - w_w_seq[t]);
                    const float z = w_w_seq[t] + reciprocal_tau_w * (a * (h_seq[t] - v_rest) - w_w_seq[t]);
                    if (h_seq[t] >= v_threshold)
                    {
                        spike_seq[t] = 1.0f;
            '''

            if hard_reset:
                code += r'''
                        v_v_seq[t + dt] = v_reset;
                '''
            else:
                code += r'''
                        v_v_seq[t + dt] = h_seq[t] - v_threshold;
                '''

            code += r'''
                    }
                    else
                    {
                        spike_seq[t] = 0.0f;
                        v_v_seq[t + dt] = h_seq[t];
                    }
                    w_w_seq[t + dt] = z + b * spike_seq[t];
                }
            }
            }
            '''
        else:
            raise TypeError

        return cupy.RawKernel(code, kernel_name, options=configure.cuda_compiler_options, backend=configure.cuda_compiler_backend)

    @staticmethod
    def create_bptt_kernel(sg_cuda_code_fun, hard_reset: bool, detach_reset: bool, dtype: str):

        kernel_name = f'IzhikevichNode_bptt_{"hard" if hard_reset else "soft"}Reset_{"detachReset" if detach_reset else ""}_{dtype}'

        code_grad_s_to_h = sg_cuda_code_fun(x='over_th', y='grad_s_to_h', dtype=dtype)

        if dtype == 'fp32':
            code = fr'''
            extern "C" __global__
            void {kernel_name}(
            const float* grad_spike_seq, const float* grad_v_seq,
            const float* grad_w_seq, const float* h_seq,
            const float* spike_seq, const float* v_v_seq,
            float* grad_x_seq, float* grad_v_init,
            const float & reciprocal_tau, const float & one_sub_reciprocal_tau_w,
            const float & a_over_tau_w, const float & a0_over_tau,
            const float & b, const float & neg_sum_v_rest_v_c,
            const float & v_threshold, {'const float & v_reset,' if hard_reset else ''}
            const int & neuron_num, const int & numel)
            '''

            code += r'''
            {
                const int index = blockIdx.x * blockDim.x + threadIdx.x;
                if (index < neuron_num)
                {   
                    float grad_h = 0.0f;  // grad_h will be used recursively
                    float grad_w = 0.0f;  // grad_w will be used recursively
                    for(int mem_offset = numel - neuron_num; mem_offset >= 0; mem_offset -= neuron_num)
                    {
                        const int t = index + mem_offset;
                        const float over_th = h_seq[t] - v_threshold;
            '''
            code += code_grad_s_to_h
            if detach_reset:
                if hard_reset:
                    code_grad_v_to_h = r'''
                    const float grad_v_to_h = 1.0f - spike_seq[t];
                    '''
                else:
                    code_grad_v_to_h = r'''
                    const float grad_v_to_h = 1.0f;
                    '''
            else:
                if hard_reset:
                    code_grad_v_to_h = r'''
                    const float grad_v_to_h = 1.0f - spike_seq[t] + (v_reset - h_seq[t]) * grad_s_to_h;
                    '''
                else:
                    code_grad_v_to_h = r'''
                    const float grad_v_to_h = 1.0f - v_threshold * grad_s_to_h;
                    '''

            code += code_grad_v_to_h
            code += r'''
                grad_w = -reciprocal_tau * grad_h + one_sub_reciprocal_tau_w * grad_w;
                grad_h = grad_w * (a_over_tau_w + b * grad_s_to_h) + ((1 + a0_over_tau * (2.0f * v_v_seq[t + neuron_num] + neg_sum_v_rest_v_c)) * grad_h + grad_v_seq[t]) * grad_v_to_h + grad_spike_seq[t] * grad_s_to_h;
                grad_x_seq[t] = grad_h * reciprocal_tau;
                }
            grad_v_init[index] = grad_x_seq[index] * (1.0f + a0_over_tau * (2.0f * v_v_seq[index] + neg_sum_v_rest_v_c));
            
            }
            }
            '''
        else:
            raise TypeError
        return cupy.RawKernel(code, kernel_name, options=configure.cuda_compiler_options, backend=configure.cuda_compiler_backend)

    @staticmethod
    def forward(ctx, x_seq: torch.Tensor, v_init: torch.Tensor, w_init: torch.Tensor, tau: float, v_threshold: float, v_reset: float, v_rest: float, a: float, b: float, tau_w: float, v_c: float, a0: float, detach_reset: bool, sg_cuda_code_fun):
        requires_grad = x_seq.requires_grad or v_init.requires_grad
        device = x_seq.get_device()
        if x_seq.dtype == torch.float32:
            dtype = 'fp32'
            cp_dtype = np.float32
        else:
            raise NotImplementedError

        zero_shape = list(x_seq.shape)
        zero_shape[0] *= 4
        v_seq, h_seq, w_seq, spike_seq = torch.split(torch.zeros(zero_shape, device=x_seq.device, dtype=x_seq.dtype), x_seq.shape[0])

        v_v_seq = torch.cat((v_init.unsqueeze(0), v_seq))
        w_w_seq = torch.cat((w_init.unsqueeze(0), w_seq))

        with cuda_utils.DeviceEnvironment(device):
            numel = x_seq.numel()
            neuron_num = numel // x_seq.shape[0]

            threads = configure.cuda_threads
            
            blocks = cuda_utils.cal_blocks(neuron_num)
            
            cp_numel = cupy.asarray(numel)
            cp_neuron_num = cupy.asarray(neuron_num)
            cp_v_threshold = cupy.asarray(v_threshold, dtype=cp_dtype)
            cp_v_rest = cupy.asarray(v_rest, dtype=cp_dtype)
            cp_v_c = cupy.asarray(v_c, dtype=cp_dtype)
            cp_a0 = cupy.asarray(a0, dtype=cp_dtype)
            cp_a = cupy.asarray(a, dtype=cp_dtype)
            cp_b = cupy.asarray(b, dtype=cp_dtype)
            cp_reciprocal_tau = cupy.asarray(1. / tau, dtype=cp_dtype)
            cp_reciprocal_tau_w = cupy.asarray(1./ tau_w, dtype=cp_dtype)
            cp_a0_over_tau = cupy.asarray(a0 / tau, dtype=cp_dtype)
            cp_a_over_tau_w = cupy.asarray(a / tau_w, dtype=cp_dtype)
            cp_one_sub_reciprocal_tau_w = cupy.asarray(1. - 1./tau_w, dtype=cp_dtype)
            cp_neg_sum_v_rest_v_c = cupy.asarray(-v_rest - v_c, dtype=cp_dtype)

            if v_reset is None:
                cp_v_reset = None
                hard_reset = False
                x_seq, v_v_seq, h_seq, w_w_seq, spike_seq, cp_reciprocal_tau, cp_a0, cp_v_c, cp_v_threshold, cp_v_rest, cp_reciprocal_tau_w, cp_a, cp_b, cp_neuron_num, cp_numel = cuda_utils.get_contiguous(x_seq, v_v_seq, h_seq, w_w_seq, spike_seq, cp_reciprocal_tau, cp_a0, cp_v_c, cp_v_threshold, cp_v_rest, cp_reciprocal_tau_w, cp_a, cp_b, cp_neuron_num, cp_numel)
                kernel_args = [x_seq, v_v_seq, h_seq, w_w_seq, spike_seq, cp_reciprocal_tau, cp_a0, cp_v_c, cp_v_threshold, cp_v_rest, cp_reciprocal_tau_w, cp_a, cp_b, cp_neuron_num, cp_numel]
            else:
                cp_v_reset = cupy.asarray(v_reset, dtype=cp_dtype)
                hard_reset = True
                x_seq, v_v_seq, h_seq, w_w_seq, spike_seq, cp_reciprocal_tau, cp_a0, cp_v_c, cp_v_threshold, cp_v_rest, cp_reciprocal_tau_w, cp_a, cp_b, cp_v_reset, cp_neuron_num, cp_numel = cuda_utils.get_contiguous(x_seq, v_v_seq, h_seq, w_w_seq, spike_seq, cp_reciprocal_tau, cp_a0, cp_v_c, cp_v_threshold, cp_v_rest, cp_reciprocal_tau_w, cp_a, cp_b, cp_v_reset, cp_neuron_num, cp_numel)
                kernel_args = [x_seq, v_v_seq, h_seq, w_w_seq, spike_seq, cp_reciprocal_tau, cp_a0, cp_v_c, cp_v_threshold, cp_v_rest, cp_reciprocal_tau_w, cp_a, cp_b, cp_v_reset, cp_neuron_num, cp_numel]

            kernel = MultiStepIzhikevichNodePTT.create_fptt_kernel(hard_reset, dtype)


            kernel(
                (blocks,), (threads,),
                cuda_utils.wrap_args_to_raw_kernel(
                    device,
                    *kernel_args
                )
            )

        if requires_grad:
            if configure.save_spike_as_bool_in_neuron_kernel:
                ctx.s_shape = spike_seq.shape
                ctx.s_tk = tensor_cache.BOOL_TENSOR_CACHE.store_bool(spike_seq)
                ctx.save_for_backward(h_seq, v_v_seq)
            else:
                ctx.save_for_backward(h_seq, spike_seq, v_v_seq)
            ctx.blocks = blocks
            ctx.threads = threads
            ctx.cp_numel = cp_numel
            ctx.cp_neuron_num = cp_neuron_num
            ctx.cp_reciprocal_tau = cp_reciprocal_tau
            ctx.cp_one_sub_reciprocal_tau_w = cp_one_sub_reciprocal_tau_w
            ctx.cp_a_over_tau_w = cp_a_over_tau_w
            ctx.cp_a0_over_tau = cp_a0_over_tau
            ctx.cp_b = cp_b
            ctx.cp_neg_sum_v_rest_v_c = cp_neg_sum_v_rest_v_c
            ctx.cp_v_threshold = cp_v_threshold
            ctx.cp_v_reset = cp_v_reset
            ctx.detach_reset = detach_reset
            ctx.sg_cuda_code_fun = sg_cuda_code_fun

        return spike_seq, v_v_seq[1:, ], w_w_seq[1:, ]

    @staticmethod
    def backward(ctx, grad_spike_seq, grad_v_seq, grad_w_seq):

        device = grad_spike_seq.get_device()
        if configure.save_spike_as_bool_in_neuron_kernel:
            spike_seq = tensor_cache.BOOL_TENSOR_CACHE.get_float(ctx.s_tk, ctx.s_shape)
            h_seq, v_v_seq = ctx.saved_tensors
        else:
            h_seq, spike_seq, v_v_seq = ctx.saved_tensors
        zero_shape = list(grad_spike_seq.shape)
        zero_shape[0] += 1
        zero_data = torch.zeros(zero_shape, device=grad_spike_seq.device, dtype=grad_spike_seq.dtype)
        grad_x_seq = zero_data[0: -1]
        grad_v_init = zero_data[-1]

        if ctx.cp_v_reset is None:
            hard_reset = False
        else:
            hard_reset = True

        if grad_spike_seq.dtype == torch.float32:
            dtype = 'fp32'
        else:
            raise NotImplementedError

        kernel = MultiStepIzhikevichNodePTT.create_bptt_kernel(ctx.sg_cuda_code_fun, hard_reset, ctx.detach_reset, dtype)

        with cuda_utils.DeviceEnvironment(device):

            if hard_reset:
                grad_spike_seq, grad_v_seq, grad_w_seq, h_seq, spike_seq, v_v_seq, grad_x_seq, grad_v_init, ctx.cp_reciprocal_tau, ctx.cp_one_sub_reciprocal_tau_w, ctx.cp_a_over_tau_w, ctx.cp_a0_over_tau, ctx.cp_b, ctx.cp_neg_sum_v_rest_v_c, ctx.cp_v_threshold, ctx.cp_v_reset, ctx.cp_neuron_num, ctx.cp_numel = cuda_utils.get_contiguous(grad_spike_seq, grad_v_seq, grad_w_seq, h_seq, spike_seq, v_v_seq, grad_x_seq, grad_v_init, ctx.cp_reciprocal_tau, ctx.cp_one_sub_reciprocal_tau_w, ctx.cp_a_over_tau_w, ctx.cp_a0_over_tau, ctx.cp_b, ctx.cp_neg_sum_v_rest_v_c, ctx.cp_v_threshold, ctx.cp_v_reset, ctx.cp_neuron_num, ctx.cp_numel)
                kernel_args = [grad_spike_seq, grad_v_seq, grad_w_seq, h_seq, spike_seq, v_v_seq, grad_x_seq, grad_v_init, ctx.cp_reciprocal_tau, ctx.cp_one_sub_reciprocal_tau_w, ctx.cp_a_over_tau_w, ctx.cp_a0_over_tau, ctx.cp_b, ctx.cp_neg_sum_v_rest_v_c, ctx.cp_v_threshold, ctx.cp_v_reset, ctx.cp_neuron_num, ctx.cp_numel]
            else:
                grad_spike_seq, grad_v_seq, grad_w_seq, h_seq, spike_seq, v_v_seq, grad_x_seq, grad_v_init, ctx.cp_reciprocal_tau, ctx.cp_one_sub_reciprocal_tau_w, ctx.cp_a_over_tau_w, ctx.cp_a0_over_tau, ctx.cp_b, ctx.cp_neg_sum_v_rest_v_c, ctx.cp_v_threshold, ctx.cp_neuron_num, ctx.cp_numel = cuda_utils.get_contiguous(grad_spike_seq, grad_v_seq, grad_w_seq, h_seq, spike_seq, v_v_seq, grad_x_seq, grad_v_init, ctx.cp_reciprocal_tau, ctx.cp_one_sub_reciprocal_tau_w, ctx.cp_a_over_tau_w, ctx.cp_a0_over_tau, ctx.cp_b, ctx.cp_neg_sum_v_rest_v_c, ctx.cp_v_threshold, ctx.cp_neuron_num, ctx.cp_numel)
                kernel_args = [grad_spike_seq, grad_v_seq, grad_w_seq, h_seq, spike_seq, v_v_seq, grad_x_seq, grad_v_init, ctx.cp_reciprocal_tau, ctx.cp_one_sub_reciprocal_tau_w, ctx.cp_a_over_tau_w, ctx.cp_a0_over_tau, ctx.cp_b, ctx.cp_neg_sum_v_rest_v_c, ctx.cp_v_threshold, ctx.cp_neuron_num, ctx.cp_numel]

            kernel(
                (ctx.blocks,), (ctx.threads,),
                cuda_utils.wrap_args_to_raw_kernel(
                    device,
                    *kernel_args
                )
            )
        return grad_x_seq, grad_v_init, None, None, None, None, None, None, None, None, None, None, None, None

class MultiStepEIFNodePTT(torch.autograd.Function):
    @staticmethod
    def create_fptt_kernel(hard_reset: bool, dtype: str):
        kernel_name = f'EIFNode_fptt_{"hard" if hard_reset else "soft"}Reset_{dtype}'

        if dtype == 'fp32':
            code = rf'''
            extern "C" __global__
            void {kernel_name}(const float* x_seq, float* v_v_seq, float* h_seq, float* spike_seq,
            const float & reciprocal_tau, 
            const float & delta_T,
            const float & theta_rh,
            const float & v_threshold,
            const float & v_rest, {'const float & v_reset,' if hard_reset else ''}
            const int & neuron_num, const int & numel)
            '''
            code += r'''
            {
            const int index = blockIdx.x * blockDim.x + threadIdx.x;
            if (index < neuron_num)
            {
                const int dt = neuron_num;
                for(int mem_offset = 0; mem_offset < numel; mem_offset += neuron_num)
                {
                    const int t = index + mem_offset;
                    h_seq[t] = v_v_seq[t] + reciprocal_tau * (x_seq[t] - v_v_seq[t] + v_rest + delta_T * expf((v_v_seq[t] - theta_rh) / delta_T));
                    if (h_seq[t] >= v_threshold)
                    {
                        spike_seq[t] = 1.0f;
            '''

            if hard_reset:
                code += r'''
                        v_v_seq[t + dt] = v_reset;
                '''
            else:
                code += r'''
                        v_v_seq[t + dt] = h_seq[t] - v_threshold;
                '''

            code += r'''
                    }
                    else
                    {
                        spike_seq[t] = 0.0f;
                        v_v_seq[t + dt] = h_seq[t];
                    }

                }
            }
            }
            '''

        elif dtype == 'fp16':
            code = rf'''
            #include <cuda_fp16.h>
            extern "C" __global__
            void {kernel_name}(const half2* x_seq, half2* v_v_seq, half2* h_seq, half2* spike_seq,
            const half & reciprocal_tau, 
            const half & delta_T,
            const half & theta_rh,
            const half & v_threshold,
            const half & v_rest, {'const half & v_reset,' if hard_reset else ''}
            const int & neuron_num, const int & numel) 
            '''

            code += r'''
            {
            const int index = blockIdx.x * blockDim.x + threadIdx.x;
            const int stride = neuron_num >> 1;
            if (index < stride)
            {
                const int numel_2 = numel >> 1;
                const half2 reciprocal_tau_half2 = __half2half2(reciprocal_tau);
                const half2 delta_T_half2 = __half2half2(delta_T);
                const half2 theta_rh_half2 = __half2half2(theta_rh);
                const half2 v_threshold_half2 = __half2half2(v_threshold);
                const half2 v_rest_half2 = __half2half2(v_rest);
            '''

            if hard_reset:
                code += r'''
                    const half2 v_reset_half2 = __half2half2(v_reset);
                '''

            code += r'''
                for(int mem_offset = 0; mem_offset < numel_2; mem_offset += stride)
                {
                    const int t = index + mem_offset;
                    h_seq[t] = __hfma2(__hfma2(h2exp(__h2div(__hsub2(v_v_seq[t], theta_rh_half2), delta_T_half2)), delta_T_half2, __hadd2(__hsub2(x_seq[t], v_v_seq[t]), v_rest_half2)), reciprocal_tau_half2, v_v_seq[t]);

                    spike_seq[t] = __hgeu2(h_seq[t], v_threshold_half2);
            '''
            
            if hard_reset:
                code += r'''
                    v_v_seq[t + stride] = __hadd2(__hmul2(spike_seq[t], v_reset_half2), __hmul2(__hsub2(__float2half2_rn(1.0f), spike_seq[t]), h_seq[t]));
                '''
            else:
                code += r'''
                    v_v_seq[t + stride] = __hadd2(__hmul2(spike_seq[t], __hsub2(h_seq[t], v_threshold_half2)), __hmul2(__hsub2(__float2half2_rn(1.0f), spike_seq[t]), h_seq[t]));
                '''

            code += r'''
                }
            }
            }
            '''
        else:
            raise TypeError

        return cupy.RawKernel(code, kernel_name, options=configure.cuda_compiler_options, backend=configure.cuda_compiler_backend)

    @staticmethod
    def create_bptt_kernel(sg_cuda_code_fun, hard_reset: bool, detach_reset: bool, dtype: str):

        kernel_name = f'EIFNode_bptt_{"hard" if hard_reset else "soft"}Reset_{"detachReset" if detach_reset else ""}_{dtype}'

        code_grad_s_to_h = sg_cuda_code_fun(x='over_th', y='grad_s_to_h', dtype=dtype)

        if dtype == 'fp32':
            code = fr'''
            extern "C" __global__
            void {kernel_name}(
            const float* grad_spike_seq, const float* grad_v_seq, const float* h_seq, const float* spike_seq, const float* v_v_seq,
            float* grad_x_seq, float* grad_v_init,
            const float & theta_rh, const float & reciprocal_delta_T,
            const float & reciprocal_tau, const float & one_sub_reciprocal_tau,
            const float & v_threshold, {'const float & v_reset,' if hard_reset else ''}
            const int & neuron_num, const int & numel)
            '''

            code += r'''
            {
                const int index = blockIdx.x * blockDim.x + threadIdx.x;
                if (index < neuron_num)
                {   
                    float grad_h = 0.0f;  // grad_h will be used recursively
                    for(int mem_offset = numel - neuron_num; mem_offset >= 0; mem_offset -= neuron_num)
                    {
                        const int t = index + mem_offset;
                        const float over_th = h_seq[t] - v_threshold;
            '''
            code += code_grad_s_to_h
            if detach_reset:
                if hard_reset:
                    code_grad_v_to_h = r'''
                    const float grad_v_to_h = 1.0f - spike_seq[t];
                    '''
                else:
                    code_grad_v_to_h = r'''
                    const float grad_v_to_h = 1.0f;
                    '''
            else:
                if hard_reset:
                    code_grad_v_to_h = r'''
                    const float grad_v_to_h = 1.0f - spike_seq[t] + (v_reset - h_seq[t]) * grad_s_to_h;
                    '''
                else:
                    code_grad_v_to_h = r'''
                    const float grad_v_to_h = 1.0f - v_threshold * grad_s_to_h;
                    '''

            code += code_grad_v_to_h
            code += r'''
                grad_h = grad_spike_seq[t] * grad_s_to_h + (grad_v_seq[t] + grad_h * (one_sub_reciprocal_tau + reciprocal_tau * expf((v_v_seq[t + neuron_num] - theta_rh) * reciprocal_delta_T))) * grad_v_to_h;
                grad_x_seq[t] = grad_h * reciprocal_tau;
                }
            grad_v_init[index] = grad_x_seq[index] * (one_sub_reciprocal_tau + reciprocal_tau * expf((v_v_seq[index] - theta_rh) * reciprocal_delta_T));
            }
            }
            '''

        elif dtype == 'fp16':
            code = fr'''
            #include <cuda_fp16.h>
            extern "C" __global__
            void {kernel_name}(
            const half2* grad_spike_seq, const half2* grad_v_seq, const half2* h_seq, const half2* spike_seq, const half2* v_v_seq,
            half2* grad_x_seq, half2* grad_v_init,
            const half & theta_rh, const half & reciprocal_delta_T,
            const half & reciprocal_tau, const half & one_sub_reciprocal_tau,
            const half & v_threshold, {'const half & v_reset,' if hard_reset else ''}
            const int & neuron_num, const int & numel)
            '''
            code += r'''
            {
            const int index = blockIdx.x * blockDim.x + threadIdx.x;
            const int stride = neuron_num >> 1;
            if (index < stride)
            {   
                const half2 reciprocal_tau_half2 = __half2half2(reciprocal_tau);
                const half2 one_sub_reciprocal_tau_half2 = __half2half2(one_sub_reciprocal_tau);
                const half2 reciprocal_delta_T_half2 = __half2half2(reciprocal_delta_T);
                const half2 theta_rh_half2 = __half2half2(theta_rh);
                const half2 v_threshold_half2 = __half2half2(v_threshold);
            '''

            if hard_reset:
                code += r'''
                    const half2 v_reset_half2 = __half2half2(v_reset);
                '''

            code += r'''
                half2 grad_h = __float2half2_rn(0.0f);  // grad_h will be used recursively
                for(int mem_offset = (numel >> 1) - stride; mem_offset >= 0; mem_offset -= stride)
                {
                    const int t = index + mem_offset;

                    const half2 over_th = __hsub2(h_seq[t], v_threshold_half2);
            '''
            code += code_grad_s_to_h

            if detach_reset:
                if hard_reset:
                    code_grad_v_to_h = r'''
                    const half2 grad_v_to_h = __hsub2(__float2half2_rn(1.0f), spike_seq[t]);
                    '''
                else:
                    code_grad_v_to_h = r'''
                    const half2 grad_v_to_h = __float2half2_rn(1.0f);
                    '''
            else:
                if hard_reset:
                    code_grad_v_to_h = r'''
                    const half2 grad_v_to_h = __hfma2(__hsub2(v_reset_half2, h_seq[t]),  grad_s_to_h, __hsub2(__float2half2_rn(1.0f), spike_seq[t]));
                    '''
                else:
                    code_grad_v_to_h = r'''
                    const half2 grad_v_to_h = __hsub2(__float2half2_rn(1.0f), __hmul2(v_threshold_half2, grad_s_to_h));
                    '''

            code += code_grad_v_to_h
            code += r'''
                    grad_h = __hfma2(__hfma2(__hfma2(h2exp(__hmul2(__hsub2(v_v_seq[t + stride], theta_rh_half2), reciprocal_delta_T_half2)), reciprocal_tau_half2, one_sub_reciprocal_tau_half2), grad_h, grad_v_seq[t]), grad_v_to_h, __hmul2(grad_spike_seq[t], grad_s_to_h));                      
                    grad_x_seq[t] = __hmul2(grad_h, reciprocal_tau_half2);
                }
            grad_v_init[index] = __hmul2(__hfma2(h2exp(__hmul2(__hsub2(v_v_seq[index], theta_rh_half2), reciprocal_delta_T_half2)), reciprocal_tau_half2, one_sub_reciprocal_tau_half2), grad_x_seq[index]);
            }
            }
            '''
        else:
            raise TypeError
        return cupy.RawKernel(code, kernel_name, options=configure.cuda_compiler_options, backend=configure.cuda_compiler_backend)

    @staticmethod
    def forward(ctx, x_seq: torch.Tensor, v_init: torch.Tensor, tau: float, v_threshold: float, v_reset: float, v_rest: float, theta_rh: float, delta_T: float, detach_reset: bool, sg_cuda_code_fun):
        requires_grad = x_seq.requires_grad or v_init.requires_grad
        device = x_seq.get_device()
        if x_seq.dtype == torch.float32:
            dtype = 'fp32'
            cp_dtype = np.float32
        elif x_seq.dtype == torch.float16:
            dtype = 'fp16'
            cp_dtype = np.half
        else:
            raise NotImplementedError

        use_pad = False
        if dtype == 'fp16' and v_init.numel() % 2 != 0:
            # only fp16 needs even numel because we use half2 to accelerate
            # when numel is odd, we will pad x_seq
            use_pad = True
            x_seq = F.pad(x_seq, (0, 1))  # [T, N] -> [T, N + 1]
            v_init = F.pad(v_init, (0, 1))  # [N] -> [N + 1]

        zero_shape = list(x_seq.shape)
        zero_shape[0] *= 3
        v_seq, h_seq, spike_seq = torch.split(torch.zeros(zero_shape, device=x_seq.device, dtype=x_seq.dtype), x_seq.shape[0])

        v_v_seq = torch.cat((v_init.unsqueeze(0), v_seq))

        with cuda_utils.DeviceEnvironment(device):
            numel = x_seq.numel()
            neuron_num = numel // x_seq.shape[0]

            threads = configure.cuda_threads
            if dtype == 'fp16':
                assert neuron_num % 2 == 0
                blocks = cuda_utils.cal_blocks(neuron_num >> 1)
                # we will take two neurons to calculate as one neuron in cuda half2
            else:
                blocks = cuda_utils.cal_blocks(neuron_num)
            
            cp_numel = cupy.asarray(numel)
            cp_neuron_num = cupy.asarray(neuron_num)
            cp_v_threshold = cupy.asarray(v_threshold, dtype=cp_dtype)
            cp_v_rest = cupy.asarray(v_rest, dtype=cp_dtype)
            cp_theta_rh = cupy.asarray(theta_rh, dtype=cp_dtype)
            cp_delta_T = cupy.asarray(delta_T, dtype=cp_dtype)
            cp_reciprocal_delta_T = cupy.asarray(1. / delta_T, dtype=cp_dtype)
            cp_reciprocal_tau = cupy.asarray(1./tau, dtype=cp_dtype)
            cp_one_sub_reciprocal_tau = cupy.asarray(1. - 1./tau, dtype=cp_dtype)

            if v_reset is None:
                cp_v_reset = None
                hard_reset = False
                x_seq, v_v_seq, h_seq, spike_seq, cp_reciprocal_tau, cp_delta_T, cp_theta_rh, cp_v_threshold, cp_v_rest, cp_neuron_num, cp_numel = cuda_utils.get_contiguous(x_seq, v_v_seq, h_seq, spike_seq, cp_reciprocal_tau, cp_delta_T, cp_theta_rh, cp_v_threshold, cp_v_rest, cp_neuron_num, cp_numel)
                kernel_args = [x_seq, v_v_seq, h_seq, spike_seq, cp_reciprocal_tau, cp_delta_T, cp_theta_rh, cp_v_threshold, cp_v_rest, cp_neuron_num, cp_numel]
            else:
                cp_v_reset = cupy.asarray(v_reset, dtype=cp_dtype)
                hard_reset = True
                x_seq, v_v_seq, h_seq, spike_seq, cp_reciprocal_tau, cp_delta_T, cp_theta_rh, cp_v_threshold, cp_v_rest, cp_v_reset, cp_neuron_num, cp_numel = cuda_utils.get_contiguous(x_seq, v_v_seq, h_seq, spike_seq, cp_reciprocal_tau, cp_delta_T, cp_theta_rh, cp_v_threshold, cp_v_rest, cp_v_reset, cp_neuron_num, cp_numel)
                kernel_args = [x_seq, v_v_seq, h_seq, spike_seq, cp_reciprocal_tau, cp_delta_T, cp_theta_rh, cp_v_threshold, cp_v_rest, cp_v_reset, cp_neuron_num, cp_numel]

            kernel = MultiStepEIFNodePTT.create_fptt_kernel(hard_reset, dtype)


            kernel(
                (blocks,), (threads,),
                cuda_utils.wrap_args_to_raw_kernel(
                    device,
                    *kernel_args
                )
            )

        if requires_grad:
            ctx.use_pad = use_pad
            if configure.save_spike_as_bool_in_neuron_kernel:
                ctx.s_shape = spike_seq.shape
                ctx.s_tk = tensor_cache.BOOL_TENSOR_CACHE.store_bool(spike_seq)
                ctx.save_for_backward(h_seq, v_v_seq)
            else:
                ctx.save_for_backward(h_seq, spike_seq, v_v_seq)
            ctx.blocks = blocks
            ctx.threads = threads
            ctx.cp_numel = cp_numel
            ctx.cp_neuron_num = cp_neuron_num
            ctx.cp_reciprocal_tau = cp_reciprocal_tau
            ctx.cp_one_sub_reciprocal_tau = cp_one_sub_reciprocal_tau
            ctx.cp_theta_rh = cp_theta_rh
            ctx.cp_reciprocal_delta_T = cp_reciprocal_delta_T
            ctx.cp_v_threshold = cp_v_threshold
            ctx.cp_v_reset = cp_v_reset
            ctx.detach_reset = detach_reset
            ctx.sg_cuda_code_fun = sg_cuda_code_fun

        if use_pad:
            return spike_seq[..., :-1], v_v_seq[1:, ..., :-1]
        else:
            return spike_seq, v_v_seq[1:, ]

    @staticmethod
    def backward(ctx, grad_spike_seq, grad_v_seq):
        if ctx.use_pad:
            # grad_spike_seq.shape = [T, N]
            # grad_v_seq.shape = [T, N]
            # h_seq.shape = [T, N + 1]
            # spike_seq.shape = [T, N + 1]
            grad_spike_seq = F.pad(grad_spike_seq, (0, 1))
            grad_v_seq = F.pad(grad_v_seq, (0, 1))

        device = grad_spike_seq.get_device()
        if configure.save_spike_as_bool_in_neuron_kernel:
            spike_seq = tensor_cache.BOOL_TENSOR_CACHE.get_float(ctx.s_tk, ctx.s_shape)
            h_seq, v_v_seq = ctx.saved_tensors
        else:
            h_seq, spike_seq, v_v_seq = ctx.saved_tensors
        zero_shape = list(grad_spike_seq.shape)
        zero_shape[0] += 1
        zero_data = torch.zeros(zero_shape, device=grad_spike_seq.device, dtype=grad_spike_seq.dtype)
        grad_x_seq = zero_data[0: -1]
        grad_v_init = zero_data[-1]

        if ctx.cp_v_reset is None:
            hard_reset = False
        else:
            hard_reset = True

        if grad_spike_seq.dtype == torch.float32:
            dtype = 'fp32'
        elif grad_spike_seq.dtype == torch.float16:
            dtype = 'fp16'
        else:
            raise NotImplementedError

        kernel = MultiStepEIFNodePTT.create_bptt_kernel(ctx.sg_cuda_code_fun, hard_reset, ctx.detach_reset, dtype)

        with cuda_utils.DeviceEnvironment(device):

            if hard_reset:
                grad_spike_seq, grad_v_seq, h_seq, spike_seq, v_v_seq, grad_x_seq, grad_v_init, ctx.cp_theta_rh, ctx.cp_reciprocal_delta_T, ctx.cp_reciprocal_tau, ctx.cp_one_sub_reciprocal_tau, ctx.cp_v_threshold, ctx.cp_v_reset, ctx.cp_neuron_num, ctx.cp_numel = cuda_utils.get_contiguous(grad_spike_seq, grad_v_seq, h_seq, spike_seq, v_v_seq, grad_x_seq, grad_v_init, ctx.cp_theta_rh, ctx.cp_reciprocal_delta_T, ctx.cp_reciprocal_tau, ctx.cp_one_sub_reciprocal_tau, ctx.cp_v_threshold, ctx.cp_v_reset, ctx.cp_neuron_num, ctx.cp_numel)
                kernel_args = [grad_spike_seq, grad_v_seq, h_seq, spike_seq, v_v_seq, grad_x_seq, grad_v_init, ctx.cp_theta_rh, ctx.cp_reciprocal_delta_T, ctx.cp_reciprocal_tau, ctx.cp_one_sub_reciprocal_tau, ctx.cp_v_threshold, ctx.cp_v_reset, ctx.cp_neuron_num, ctx.cp_numel]
            else:
                grad_spike_seq, grad_v_seq, h_seq, spike_seq, v_v_seq, grad_x_seq, grad_v_init, ctx.cp_theta_rh, ctx.cp_reciprocal_delta_T, ctx.cp_reciprocal_tau, ctx.cp_one_sub_reciprocal_tau, ctx.cp_v_threshold, ctx.cp_neuron_num, ctx.cp_numel = cuda_utils.get_contiguous(grad_spike_seq, grad_v_seq, h_seq, spike_seq, v_v_seq, grad_x_seq, grad_v_init, ctx.cp_theta_rh, ctx.cp_reciprocal_delta_T, ctx.cp_reciprocal_tau, ctx.cp_one_sub_reciprocal_tau, ctx.cp_v_threshold, ctx.cp_neuron_num, ctx.cp_numel)
                kernel_args = [grad_spike_seq, grad_v_seq, h_seq, spike_seq, v_v_seq, grad_x_seq, grad_v_init, ctx.cp_theta_rh, ctx.cp_reciprocal_delta_T, ctx.cp_reciprocal_tau, ctx.cp_one_sub_reciprocal_tau, ctx.cp_v_threshold, ctx.cp_neuron_num, ctx.cp_numel]

            kernel(
                (ctx.blocks,), (ctx.threads,),
                cuda_utils.wrap_args_to_raw_kernel(
                    device,
                    *kernel_args
                )
            )
        if ctx.use_pad:
            return grad_x_seq[..., :-1], grad_v_init[..., :-1], None, None, None, None, None, None, None, None
        else:
            return grad_x_seq, grad_v_init, None, None, None, None, None, None, None, None
<<<<<<< HEAD

=======
>>>>>>> 21f133bd

def save_cuda_codes(cu_file_path: str = './spikingjelly/activation_based/neuron_kernel_sample.cu'):
    # save all cuda codes to files
    with open(cu_file_path, 'w+') as cu_file:
        cu_file.write('// This file is created by spikingjelly.activation_based.neuron_kernel.save_cuda_codes.\n')
        cu_file.write('// Note that codes in this file will not be executed This file is just created for reading.\n')
        for ms_neu in [MultiStepIFNodePTT]:
            cu_file.write('\n// ' + ms_neu.__name__ + '\n')
            for sg in surrogate._has_cuda_:
                for hard_reset in [True, False]:
                    for dtype in ['fp32', 'fp16']:
                        cu_file.write(
                            f'\n// {ms_neu.__name__} fptt {sg.__name__}, hard_reset={hard_reset}, dtype={dtype}\n')
                        fp_codes = ms_neu.create_fptt_kernel(hard_reset, dtype).code
                        cu_file.write(fp_codes)
                        for detach_reset in [True, False]:
                            cu_file.write(
                                f'\n// {ms_neu.__name__} bptt {sg.__name__}, hard_reset={hard_reset}, dtype={dtype}, detach_reset={detach_reset}\n')
                            bp_codes = ms_neu.create_bptt_kernel(sg().cuda_code, hard_reset, detach_reset,
                                                                    dtype).code
                            cu_file.write(bp_codes)<|MERGE_RESOLUTION|>--- conflicted
+++ resolved
@@ -2364,10 +2364,7 @@
             return grad_x_seq[..., :-1], grad_v_init[..., :-1], None, None, None, None, None, None, None, None
         else:
             return grad_x_seq, grad_v_init, None, None, None, None, None, None, None, None
-<<<<<<< HEAD
-
-=======
->>>>>>> 21f133bd
+
 
 def save_cuda_codes(cu_file_path: str = './spikingjelly/activation_based/neuron_kernel_sample.cu'):
     # save all cuda codes to files
